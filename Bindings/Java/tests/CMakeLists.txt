--- conflicted
+++ resolved
@@ -85,8 +85,8 @@
     file(COPY "${OPENSIM_SHARED_TEST_FILES_DIR}/gait10dof18musc_subject01.osim"
                  DESTINATION "${CMAKE_CURRENT_BINARY_DIR}/TestVisualization")
     file(COPY "${OPENSIM_SHARED_TEST_FILES_DIR}/gait10dof18musc_subject01.osim"
-                 DESTINATION "${CMAKE_CURRENT_BINARY_DIR}/TestEditProperties")
-<<<<<<< HEAD
+                 DESTINATION "${CMAKE_CURRENT_BINARY_DIR}/TestEditProperties")    file(COPY "${OPENSIM_SHARED_TEST_FILES_DIR}/gait10dof18musc_subject01.osim"
+                 DESTINATION "${CMAKE_CURRENT_BINARY_DIR}/TestEditMarkers")
     file(COPY "${OPENSIM_SHARED_TEST_FILES_DIR}/gait2354_simbody.osim"
                  DESTINATION "${CMAKE_CURRENT_BINARY_DIR}/TestModelScaling")
     file(COPY "${OPENSIM_SHARED_TEST_FILES_DIR}/gait2354_Scale_MarkerSet.xml"
@@ -95,10 +95,6 @@
                  DESTINATION "${CMAKE_CURRENT_BINARY_DIR}/TestModelScaling")
     file(COPY "${OPENSIM_SHARED_TEST_FILES_DIR}/subject01_static.trc"
                  DESTINATION "${CMAKE_CURRENT_BINARY_DIR}/TestModelScaling")
-=======
-    file(COPY "${OPENSIM_SHARED_TEST_FILES_DIR}/gait10dof18musc_subject01.osim"
-                 DESTINATION "${CMAKE_CURRENT_BINARY_DIR}/TestEditMarkers")
->>>>>>> 929a894c
     if(WIN32)
         # On Windows, CMake cannot use RPATH to hard code the location of libraries
         # in the binary directory (DLL's don't have RPATH), so we must set PATH to
@@ -145,12 +141,9 @@
 OpenSimAddJavaTest(TestEditProperties)
 OpenSimAddJavaTest(TestTables)
 OpenSimAddJavaTest(TestModelBuilding)
-<<<<<<< HEAD
+OpenSimAddJavaTest(TestEditMarkers)
 OpenSimAddJavaTest(TestModelScaling)
 
-=======
-OpenSimAddJavaTest(TestEditMarkers)
->>>>>>> 929a894c
 if(WITH_BTK)
     OpenSimAddJavaTest(TestC3DFileAdapter)
 endif()
