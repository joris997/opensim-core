--- conflicted
+++ resolved
@@ -2,11 +2,7 @@
 file(GLOB SOURCES *.cpp)
 file(GLOB INCLUDES *.h)
 
-<<<<<<< HEAD
 OpenSimAddLibrary(
-=======
-OPENSIM_add_library(
->>>>>>> 1a16b0ee
     KIT SimmFileWriter
     AUTHORS "Peter_Loan"
     LINKLIBS osimCommon osimSimulation osimActuators ${Simbody_LIBRARIES}
