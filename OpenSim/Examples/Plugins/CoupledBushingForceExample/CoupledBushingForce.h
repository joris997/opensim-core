--- conflicted
+++ resolved
@@ -174,19 +174,11 @@
     virtual OpenSim::Array<double> getRecordValues(const SimTK::State& state) const ;
 
 protected:
-<<<<<<< HEAD
-    void connectToModel(Model& aModel) override;
-    /**
-     * Create a SimTK::Force which implements this CoupledBushingForce as part of the SimTK::MultibodySystem.
-     */
-    void addToSystem(SimTK::MultibodySystem& system) const override;
-=======
     void extendConnectToModel(Model& aModel) override;
     /**
      * Create a SimTK::Force which implements this CoupledBushingForce as part of the SimTK::MultibodySystem.
      */
     void extendAddToSystem(SimTK::MultibodySystem& system) const override;
->>>>>>> b5672d1b
 
 
 private:
