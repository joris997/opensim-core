--- conflicted
+++ resolved
@@ -440,23 +440,13 @@
 
         UnitVec3 groundX = UnitVec3(1, 0, 0);
         SimTK::Real angularDifference = acos(~pelvisHeading * groundX);
-<<<<<<< HEAD
-        // Compute the angular correction.
+        // Compute the sign of the angular correction.
         SimTK::Vec3 xproduct = (groundX % pelvisHeading);
         if (xproduct.get(2) > 0) { 
             angularDifference *= -1; 
         }
         
          std::cout << "Heading correction computed to be "
-=======
-        // Compute correction direction 
-        SimTK::Vec3 xproduct = (groundX % pelvisHeading);
-        if (xproduct.get(2)>0){
-          angularDifference *= -1;
-        } 
-
-        std::cout << "Heading correction computed to be "
->>>>>>> a526def6
                   << angularDifference * SimTK_RADIAN_TO_DEGREE
                   << "degs about ground Y" << std::endl;
 
