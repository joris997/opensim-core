--- conflicted
+++ resolved
@@ -149,11 +149,7 @@
 {
     int documentVersion = versionNumber;
     if (documentVersion < 30000) {
-<<<<<<< HEAD
-        if (LogManager::getLogLevel() <= LogLevel::Debug)
-=======
         if (Log::shouldLog(Log::Level::Debug))
->>>>>>> c263c7f0
             cout << "Updating MovingPathPoint object to latest format..." << endl;
         XMLDocument::renameChildNode(aNode, "XAttachment", "x_location");
         XMLDocument::renameChildNode(aNode,"YAttachment", "y_location");
