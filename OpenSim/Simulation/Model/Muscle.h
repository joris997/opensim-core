#ifndef OPENSIM_MUSCLE_H_
#define OPENSIM_MUSCLE_H_
/* -------------------------------------------------------------------------- *
 *                             OpenSim:  Muscle.h                             *
 * -------------------------------------------------------------------------- *
 * The OpenSim API is a toolkit for musculoskeletal modeling and simulation.  *
 * See http://opensim.stanford.edu and the NOTICE file for more information.  *
 * OpenSim is developed at Stanford University and supported by the US        *
 * National Institutes of Health (U54 GM072970, R24 HD065690) and by DARPA    *
 * through the Warrior Web program.                                           *
 *                                                                            *
 * Copyright (c) 2005-2012 Stanford University and the Authors                *
 * Author(s): Ajay Seth, Matthew Millard                                      *
 *                                                                            *
 * Licensed under the Apache License, Version 2.0 (the "License"); you may    *
 * not use this file except in compliance with the License. You may obtain a  *
 * copy of the License at http://www.apache.org/licenses/LICENSE-2.0.         *
 *                                                                            *
 * Unless required by applicable law or agreed to in writing, software        *
 * distributed under the License is distributed on an "AS IS" BASIS,          *
 * WITHOUT WARRANTIES OR CONDITIONS OF ANY KIND, either express or implied.   *
 * See the License for the specific language governing permissions and        *
 * limitations under the License.                                             *
 * -------------------------------------------------------------------------- */


// INCLUDE
#include "PathActuator.h"

#ifdef SWIG
    #ifdef OSIMSIMULATION_API
        #undef OSIMSIMULATION_API
        #define OSIMSIMULATION_API
    #endif
#endif

namespace OpenSim {

//=============================================================================
//=============================================================================
/**
 * A base class for modeling a muscle-tendon actuator. It defines muscle parameters
 * and methods to PathActuator, but does not implement all of the necessary methods,
 * and remains an abstract class. The path information for a muscle is contained
 * in PathActuator, and the force-generating behavior should be defined in
 * the derived classes.
 *
 * This class defines a subset of muscle models that include an active fiber
 * (contractile element) in series with a tendon. This class defines common 
 * data members and handles the geometry of a unipennate fiber in connection
 * with a tendon. No states are assumed, but concrete classes are free to
 * add whatever states are necessary to describe the specific behavior of a
 * muscle.
 *
 * @author Ajay Seth, Matt Millard
 *
 * (Based on earlier work by Peter Loan and Frank C. Anderson.)
 */
class OSIMSIMULATION_API Muscle : public PathActuator {
OpenSim_DECLARE_ABSTRACT_OBJECT(Muscle, PathActuator);
public:
//=============================================================================
// PROPERTIES
//=============================================================================
    /** @name Property declarations
    These are the serializable properties associated with the %Muscle class. 
    Note that concrete muscles derived from this class inherit all these
    properties. **/
    /**@{**/
    OpenSim_DECLARE_PROPERTY(max_isometric_force, double,
        "Maximum isometric force that the fibers can generate");
    OpenSim_DECLARE_PROPERTY(optimal_fiber_length, double,
        "Optimal length of the muscle fibers");
    OpenSim_DECLARE_PROPERTY(tendon_slack_length, double,
        "Resting length of the tendon");
    OpenSim_DECLARE_PROPERTY(pennation_angle_at_optimal, double,
        "Angle between tendon and fibers at optimal fiber length expressed in radians");
    OpenSim_DECLARE_PROPERTY(max_contraction_velocity, double,
        "Maximum contraction velocity of the fibers, in optimal fiberlengths/second");
    OpenSim_DECLARE_PROPERTY(ignore_tendon_compliance, bool,
        "Compute muscle dynamics ignoring tendon compliance. Tendon is assumed to be rigid.");
    OpenSim_DECLARE_PROPERTY(ignore_activation_dynamics, bool,
        "Compute muscle dynamics ignoring activation dynamics. Activation is equivalent to excitation.");
    /**@}**/

//=============================================================================
// PUBLIC METHODS
//=============================================================================
    /** @name Constructors and Destructor
     */ 
    //@{
    /** Default constructor. */
    Muscle();

    // default destructor, copy constructor and copy assignment
    
    //--------------------------------------------------------------------------
    // MUSCLE PARAMETER ACCESSORS
    //--------------------------------------------------------------------------
    /** @name Muscle Parameters Access Methods
     */ 
    //@{
    /** get/set the maximum isometric force (in N) that the fibers can generate */
    double getMaxIsometricForce() const; 
    void setMaxIsometricForce(double maxIsometricForce);

    /** get/set the optimal length (in m) of the muscle fibers (lumped as a single fiber) */
    double getOptimalFiberLength() const;
    void setOptimalFiberLength(double optimalFiberLength);

    /** get/set the resting (slack) length (in m) of the tendon that is in series with the muscle fiber */
    double getTendonSlackLength() const;
    void setTendonSlackLength(double tendonSlackLength);

    /** get/set the angle (in radians) between fibers at their optimal fiber length and the tendon */
    double getPennationAngleAtOptimalFiberLength() const;
    void setPennationAngleAtOptimalFiberLength(double pennationAngle);
    
    /** get/set the maximum contraction velocity of the fibers, in optimal fiber-lengths per second */
    double getMaxContractionVelocity() const;
    void setMaxContractionVelocity(double maxContractionVelocity);

    // End of Muscle Parameter Accessors.
    //@} 

    //--------------------------------------------------------------------------
    // MUSCLE STATE DEPENDENT ACCESSORS
    //--------------------------------------------------------------------------
    /** @name Muscle State Dependent Access Methods
     *  Get quantities of interest common to all muscles
     */ 
    //@{

    /** Get/set Modeling (runtime) option to ignore tendon compliance when 
    computing muscle dynamics. This does not directly modify the persistent
    property value. **/
    bool getIgnoreTendonCompliance(const SimTK::State& s) const;
    void setIgnoreTendonCompliance(SimTK::State& s, bool ignore) const;

    /** Get/set Modeling (runtime) option to ignore activation dynamics when 
    computing muscle dynamics. This does not directly modify the persistent
    property value. **/
    bool getIgnoreActivationDynamics(const SimTK::State& s) const;
    void setIgnoreActivationDynamics(SimTK::State& s, bool ignore) const;

    /** get the activation level of the muscle, which modulates the active force
        of the muscle and has a normalized (0 to 1) value 
        Note: method remains virtual to permit override by deprecated muscles. */
    virtual double getActivation(const SimTK::State& s) const;

    /** get the current working fiber length (m) for the muscle */
    double getFiberLength(const SimTK::State& s) const;
    /** get the current pennation angle (radians) between the fiber and tendon at the current fiber length  */
    double getPennationAngle(const SimTK::State& s) const;
    /** get the cosine of the current pennation angle (radians) between the fiber and tendon at the current fiber length  */
    double getCosPennationAngle(const SimTK::State& s) const;
    /** get the current tendon length (m)  given the current joint angles and fiber length */
    double getTendonLength(const SimTK::State& s) const;
    /** get the current normalized fiber length (fiber_length/optimal_fiber_length) */
    double getNormalizedFiberLength(const SimTK::State& s) const;
    /** get the current fiber length (m) projected (*cos(pennationAngle)) onto the tendon direction */
    double getFiberLengthAlongTendon(const SimTK::State& s) const;
    /** get the current tendon strain (delta_l/tendon_slack_length is dimensionless)  */
    double getTendonStrain(const SimTK::State& s) const;

    /** the potential energy (J) stored in the fiber due to its parallel elastic element */
    double getFiberPotentialEnergy(const SimTK::State& s) const;
    /** the potential energy (J) stored in the tendon */    
    double getTendonPotentialEnergy(const SimTK::State& s) const;
    /** the total potential energy (J) stored in the muscle */  
    double getMusclePotentialEnergy(const SimTK::State& s) const;
    
    /** get the passive fiber (parallel elastic element) force multiplier */
    double getPassiveForceMultiplier(const SimTK::State& s) const;
    /** get the active fiber (contractile element) force multiplier due to current fiber length */
    double getActiveForceLengthMultiplier(const SimTK::State& s) const;

    /** get current fiber velocity (m/s) positive is lengthening */
    double getFiberVelocity(const SimTK::State& s) const;
    /** get normalize fiber velocity (fiber_lengths/s / max_contraction_velocity) */
    double getNormalizedFiberVelocity(const SimTK::State& s) const;
    /** get the current afiber velocity (m/s) projected onto the tendon direction */
    double getFiberVelocityAlongTendon(const SimTK::State& s) const;
    /** get pennation angular velocity (radians/s) */
    double getPennationAngularVelocity(const SimTK::State& s) const;
    /** get the tendon velocity (m/s) positive is lengthening */
    double getTendonVelocity(const SimTK::State& s) const;
    /** get the dimensionless multiplier resulting from the fiber's force-velocity curve */
    double getForceVelocityMultiplier(const SimTK::State& s) const;

    /** get the current fiber force (N) applied to the tendon */
    double getFiberForce(const SimTK::State& s) const;
    /**get the force of the fiber (N/m) along the direction of the tendon*/
    double getFiberForceAlongTendon(const SimTK::State& s) const;
    /** get the current active fiber force (N) due to activation*force_length*force_velocity relationships */
    double getActiveFiberForce(const SimTK::State& s) const;
    /** get the current passive fiber force (N) passive_force_length relationship */
    double getPassiveFiberForce(const SimTK::State& s) const;
    /** get the current active fiber force (N) projected onto the tendon direction */
    double getActiveFiberForceAlongTendon(const SimTK::State& s) const;
    /** get the current passive fiber force (N) projected onto the tendon direction */
    double getPassiveFiberForceAlongTendon(const SimTK::State& s) const;
    /** get the current tendon force (N) applied to bones */
    double getTendonForce(const SimTK::State& s) const;

    /** get the current fiber stiffness (N/m) defined as the partial derivative
        of fiber force w.r.t. fiber length */
    double getFiberStiffness(const SimTK::State& s) const;
    /**get the stiffness of the fiber (N/m) along the direction of the tendon,
    that is the partial derivative of the fiber force along the tendon with
    respect to small changes in fiber length along the tendon*/
    double getFiberStiffnessAlongTendon(const SimTK::State& s) const;
    /** get the current tendon stiffness (N/m) defined as the partial derivative
        of tendon force w.r.t. tendon length */
    double getTendonStiffness(const SimTK::State& s) const;
    /** get the current muscle stiffness (N/m) defined as the partial derivative
        of muscle force w.r.t. muscle length */
    double getMuscleStiffness(const SimTK::State& s) const;

    /** get the current active fiber power (W) */
    double getFiberActivePower(const SimTK::State& s) const;
    /** get the current passive fiber power (W) */
    double getFiberPassivePower(const SimTK::State& s) const;

    /** get the current tendon power (W) */
    double getTendonPower(const SimTK::State& s) const;
    /** get the current muscle power (W) */
    double getMusclePower(const SimTK::State& s) const;
    
    /** get the stress in the muscle (part of the Actuator interface as well) */
    double getStress(const SimTK::State& s) const;
    
    /** set the excitation (control) for this muscle. NOTE if controllers are connected to the
        muscle and are adding in their controls, and setExcitation is called after the model's
        computeControls(), then setExcitation will override the controller values. If called 
        before computeControls, then controller value(s) are added to the excitation set here. */
    void setExcitation(SimTK::State& s, double excitation) const;
    double getExcitation(const SimTK::State& s) const;


    /** DEPRECATED: only for backward compatibility */
    virtual void setActivation(SimTK::State& s, double activation) const = 0;

    // End of Muscle's State Dependent Accessors.
    //@} 

    /** Actuator interface for a muscle computes the tension in the muscle
        and applied by the tendon to bones (i.e. not the fiber force) */
    double computeActuation(const SimTK::State& s) const = 0;


    /** @name Muscle initialization 
     */ 
    //@{
    /** Find and set the equilibrium state of the muscle (if any) */
    void equilibrate(SimTK::State& s) const { return computeFiberEquilibriumAtZeroVelocity(s); }
    // End of Muscle's State Dependent Accessors.
    //@} 

    ///@cond
    //--------------------------------------------------------------------------
    // Estimate the muscle force for a given actiavtion based on a rigid tendon 
    // assumption and neglecting passive fiber force. This provides a linear 
    // relationship between activation and force. This is used by CMC and 
    // StaticOptimization to solve the muscle force redundancy problem.
    //--------------------------------------------------------------------------    
    virtual double calcInextensibleTendonActiveFiberForce(SimTK::State& s, 
                                                  double aActivation) const;
    ///@endcond
//=============================================================================
// PROTECTED METHODS
//=============================================================================
protected:
    struct MuscleLengthInfo;
    struct FiberVelocityInfo;
    struct MuscleDynamicsInfo;
    struct MusclePotentialEnergyInfo;

    /** Developer Access to intermediate values calculate by the muscle model */
    const MuscleLengthInfo& getMuscleLengthInfo(const SimTK::State& s) const;
    MuscleLengthInfo& updMuscleLengthInfo(const SimTK::State& s) const;

    const FiberVelocityInfo& getFiberVelocityInfo(const SimTK::State& s) const;
    FiberVelocityInfo& updFiberVelocityInfo(const SimTK::State& s) const;

    const MuscleDynamicsInfo& getMuscleDynamicsInfo(const SimTK::State& s) const;
    MuscleDynamicsInfo& updMuscleDynamicsInfo(const SimTK::State& s) const;

    const MusclePotentialEnergyInfo& getMusclePotentialEnergyInfo(const SimTK::State& s) const;
    MusclePotentialEnergyInfo& updMusclePotentialEnergyInfo(const SimTK::State& s) const;

    //--------------------------------------------------------------------------
    // CALCULATIONS
    //--------------------------------------------------------------------------
    /** @name Muscle State Dependent Calculations
     *  Developers must override these methods to implement the desired behavior
     *  of their muscle models. Unless you are augmenting the behavior
     *  of an existing muscle class or writing a new derived class, you do not
     *  have access to these methods. 
     */ 
    //@{
    /** calculate muscle's position related values such fiber and tendon lengths,
        normalized lengths, pennation angle, etc... */
    virtual void calcMuscleLengthInfo(const SimTK::State& s, 
        MuscleLengthInfo& mli) const;

    /** calculate muscle's fiber velocity and pennation angular velocity, etc... */
    virtual void calcFiberVelocityInfo(const SimTK::State& s, 
        FiberVelocityInfo& fvi) const;

    /** calculate muscle's active and passive force-length, force-velocity, 
        tendon force, relationships and their related values */
    virtual void  calcMuscleDynamicsInfo(const SimTK::State& s, 
        MuscleDynamicsInfo& mdi) const;

    /** calculate muscle's fiber and tendon potential energy */
    virtual void calcMusclePotentialEnergyInfo(const SimTK::State& s,
        MusclePotentialEnergyInfo& mpei) const;

    /** This function modifies the fiber length in the supplied state such that  
    the fiber and tendon are developing the same force, taking activation and 
    velocity into account. This routine can assume that the state contains a
    meaningful estimate of muscle activation, joint positions, and joint 
    velocities. For example, this can produce fiber lengths suited to 
    beginning a forward dynamics simulation. If you are missing any of that 
    information, don't call this method, use 
    computeFiberEquilibriumAtZeroVelocity(). */
    virtual void computeInitialFiberEquilibrium(SimTK::State& s) const = 0;

    /** Provide a quick estimate of the fiber length assuming the 
    musculotendon unit velocity is zero. The default implementation here just
    calls computeInitialFiberEquilibrium(); you should override if you have
    a better implementation for this case. */
    virtual void computeFiberEquilibriumAtZeroVelocity(SimTK::State& s) const {
        computeInitialFiberEquilibrium(s);
    }

    // End of Muscle's State Related Calculations.
    //@} 

    //--------------------------------------------------------------------------
    // PARENT INTERFACES
    //--------------------------------------------------------------------------
    /** @name Interfaces imposed by parent classes
     */ 
    //@{

    /** Force interface applies tension to bodies, and Muscle also checks that 
        applied muscle tension is not negative. */
    void computeForce(const SimTK::State& state, 
                      SimTK::Vector_<SimTK::SpatialVec>& bodyForces, 
                      SimTK::Vector& generalizedForce) const override;

    /** Potential energy stored by the muscle */
    double computePotentialEnergy(const SimTK::State& state) const override;

    /** Override PathActuator virtual to calculate a preferred color for the 
    muscle path based on activation. **/
    SimTK::Vec3 computePathColor(const SimTK::State& state) const override;
    
    /** Model Component creation interface */
<<<<<<< HEAD
    void connectToModel(Model& aModel) override;
    void addToSystem(SimTK::MultibodySystem& system) const override;
    void setPropertiesFromState(const SimTK::State &s) override;
    void initStateFromProperties(SimTK::State& state) const override;
=======
    void extendConnectToModel(Model& aModel) override;
    void extendAddToSystem(SimTK::MultibodySystem& system) const override;
    void extendSetPropertiesFromState(const SimTK::State &s) override;
    void extendInitStateFromProperties(SimTK::State& state) const override;
>>>>>>> b5672d1b
    
    // Update the geometry attached to the muscle (location of muscle points and connecting segments
    //  all in global/interial frame)
    virtual void updateGeometry(const SimTK::State& s);
    // End of Interfaces imposed by parent classes.
    //@} 


private:
    void setNull();
    void constructProperties() override;
    void constructOutputs() override;
    void copyData(const Muscle &aMuscle);

    //--------------------------------------------------------------------------
    // Implement Object interface.
    //--------------------------------------------------------------------------
    /** Override of the default implementation to account for versioning. */
    virtual void updateFromXMLNode(SimTK::Xml::Element& aNode, int versionNumber=-1);


//=============================================================================
// DATA
//=============================================================================
protected:

    /** The assumed fixed muscle-width from which the fiber pennation angle can
        be calculated. */
    double _muscleWidth;

 /**
    The MuscleLengthInfo struct contains information about the muscle that is
    strictly a function of the length of the fiber and the tendon, and the 
    orientation of the muscle fiber. w.r.t. a fixed orientation of the tendon. 
    
    The function that populates this struct, calcMuscleLengthInfo, is
    called at a point when only the position and orientation of the system are
    known. This function is the first one that is called of the functions
    calcMuscleLengthInfo, calcFiberVelocityInfo and calcMuscleDynamicInfo.
    The velocity and acceleration of the muscle's path will not be known when 
    this function is called.

            NAME                    DIMENSION         UNITS      
             fiberLength              length            m   
             fiberLengthAlongTendon   length            m           [1]
             normFiberLength          length/length     m/m         [2]
                                              
             tendonLength             length            m
             normTendonLength         length/length     m/m         [3]
             tendonStrain             length/length     m/m         [4]
                                                               
             pennationAngle           angle             rad         [5]
             cosPennationAngle        NA                NA          
             sinPennationAngle        NA                NA          
                                         
             fiberPassiveForceLengthMultiplier   force/force     N/N      [6]
             fiberActiveForceLengthMultiplier    force/force     N/N      [7]
        
            userDefinedLengthExtras     NA              NA            [8]

    [1] fiberLengthAlongTendon is the length of the muscle fiber as projected
        on the tendon.

    [2] normFiberLength is the fiberLength normalized with respect to the 
        optimalFiberLength, 

        normFiberLength = fiberLength / optimalFiberLength

        N.B. It is assumed that the optimalFiberLength of a muscle is also 
        its resting length. 
    
    [3] normTendonLength is the tendonLength normalized with respect to the 
        tendonSlackLength

        normTendonLength = tendonLength / tendonSlackLength

    [4] Tendon strain is defined using the elongation of the material divided by 
        its resting length. This is identical to the engineering definition of
        strain. Thus a tendonStrain of 0.01 means that the tendon is currently
        1% longer than its resting length.

        tendonStrain = (tendonLength-tendonSlackLength)/tendonSlackLength
        

    [5] The orientation of the muscle fiber is defined w.r.t. a fixed 
        orientation of the tendon. A pennation angle of 0 means that the fiber 
        is collinear to the tendon. It is normal for the pennation angle
        to range between 0 and Pi/2 radians.

              Fiber                 Tendon
        |===================||-----------------|   Pennation = 0

             ||-------------------|                Pennation = SimTK::Pi/3 
           //                                                   (60 degrees)
          // 
         //  
        //     

    [6] The fiberPassiveForceLengthMultiplier represents the elastic force the fiber 
        generates normalized w.r.t. the maximum isometric force of the fiber.
        Is typically specified by a passiveForceLengthCurve. 
        

    [7] The fiberActiveForceLengthMultiplier is the scaling of the maximum force a fiber 
        can generate as a function of its length. This term usually follows a 
        curve that is zero at a normalized fiber length of 0.5, is 1 at a 
        normalized fiber length of 1, and then zero again at a normalized fiber
        length of 1.5. This curve is generally an interpolation of experimental
        data.

    [8] This vector is left for the muscle modeler to populate with any
        computationally expensive quantities that are computed in 
        calcMuscleLengthInfo, and required for use in the user defined functions 
        calcFiberVelocityInfo and calcMuscleDynamicsInfo. None of the parent 
        classes make any assumptions about what is or isn't in this field 
        - use as necessary.
       
    */
    struct MuscleLengthInfo{             //DIMENSION         Units      
        double fiberLength;              //length            m  
        double fiberLengthAlongTendon;   //length            m
        double normFiberLength;          //length/length     m/m        
                
        double tendonLength;             //length            m
        double normTendonLength;         //length/length     m/m        
        double tendonStrain;             //length/length     m/m        
                                         //
        double pennationAngle;           //angle             1/s (rads)        
        double cosPennationAngle;        //NA                NA         
        double sinPennationAngle;        //NA                NA         

        double fiberPassiveForceLengthMultiplier;   //NA             NA
        double fiberActiveForceLengthMultiplier;  //NA             NA
        
        SimTK::Vector userDefinedLengthExtras;//NA        NA

        MuscleLengthInfo(): 
            fiberLength(SimTK::NaN), 
            fiberLengthAlongTendon(SimTK::NaN),
            normFiberLength(SimTK::NaN),            
            tendonLength(SimTK::NaN), 
            normTendonLength(SimTK::NaN), 
            tendonStrain(SimTK::NaN), 
            pennationAngle(SimTK::NaN), 
            cosPennationAngle(SimTK::NaN),
            sinPennationAngle(SimTK::NaN),
            fiberPassiveForceLengthMultiplier(SimTK::NaN), 
            fiberActiveForceLengthMultiplier(SimTK::NaN),
            userDefinedLengthExtras(0, SimTK::NaN){}
        friend std::ostream& operator<<(std::ostream& o, 
            const MuscleLengthInfo& mli) {
            o << "Muscle::MuscleLengthInfo should not be serialized!" 
              << std::endl;
            return o;
        }
    };

    /**
        FiberVelocityInfo contains velocity quantities related to the velocity
        of the muscle (fiber + tendon) complex.
        
        The function that populates this struct, calcFiberVelocityInfo, is called
        when position and velocity information is known. This function is the 
        second function that is called of these related 
        functions:calcMuscleLengthInfo,calcFiberVelocityInfo and 
        calcMuscleDynamicInfo. When calcFiberVelocity is called the acceleration 
        of the muscle path, and any forces the muscle experiences will not be 
        known.

            NAME                     DIMENSION             UNITS
             fiberVelocity             length/time           m/s
             fiberVelocityAlongTendon  length/time           m/s       [1]
             normFiberVelocity         (length/time)/Vmax    NA        [2]
             
             pennationAngularVelocity  angle/time            rad/s     [3]
             
             tendonVelocity            length/time           m/s       
             normTendonVelocity        (length/time)/length  (m/s)/m   [4]
             
             fiberForceVelocityMultiplier force/force          NA        [5]

             userDefinedVelocityExtras    NA                   NA      [6]
        
        [1] fiberVelocityAlongTendon is the first derivative of the symbolic
            equation that defines the fiberLengthAlongTendon.

        [2] normFiberVelocity is the fiberVelocity normalized with respect to 
            the optimal fiber length of the fiber and the maximum fiber velocity
            defined in fiber-lengths/s.

        [3] The sign of the angular velocity is defined using the right 
            hand rule.

        [4] normTendonVelocity is the tendonVelocity (the lengthening velocity 
            of the tendon) divided by its resting length

        [5] The fiberForceVelocityMultiplier is the scaling factor that represents
            how a muscle fiber's force generating capacity is modulated by the
            contraction (concentric or eccentric) velocity of the fiber.
            Generally this curve has a value of 1 at a fiber velocity of 0, 
            has a value of between 1.4-1.8 at the maximum eccentric contraction
            velocity and a value of 0 at the maximum concentric contraction 
            velocity. The force velocit curve, which computes this term,  
            is usually an interpolation of an experimental curve.

        [6] This vector is left for the muscle modeler to populate with any
            computationally expensive quantities that are computed in 
            calcFiberVelocityInfo, and required for use in the user defined 
            function calcMuscleDynamicsInfo. None of the parent classes make 
            any assumptions about what is or isn't in this field
            - use as necessary.

    */
    struct FiberVelocityInfo {              //DIMENSION             UNITS
        double fiberVelocity;               //length/time           m/s
        double fiberVelocityAlongTendon;    //length/time           m/s
        double normFiberVelocity;           //(length/time)/length  (m/s)/m
                                            //
        double pennationAngularVelocity;    //angle/time            rad/s
                                            //
        double tendonVelocity;              //length/time           m/s
        double normTendonVelocity;          //(length/time)/length  (m/s)/m

        double fiberForceVelocityMultiplier;     //force/force           NA

        SimTK::Vector userDefinedVelocityExtras;//NA                  NA

        FiberVelocityInfo(): 
            fiberVelocity(SimTK::NaN), 
            fiberVelocityAlongTendon(SimTK::NaN),
            normFiberVelocity(SimTK::NaN),
            pennationAngularVelocity(SimTK::NaN),
            tendonVelocity(SimTK::NaN), 
            normTendonVelocity(SimTK::NaN),
            fiberForceVelocityMultiplier(SimTK::NaN),
            userDefinedVelocityExtras(0,SimTK::NaN){};
        friend std::ostream& operator<<(std::ostream& o, 
            const FiberVelocityInfo& fvi) {
            o << "Muscle::FiberVelocityInfo should not be serialized!" 
              << std::endl;
            return o;
        }
    };

    /**
        MuscleDynamicsInfo contains quantities that are related to the forces
        that the muscle generates. 
        
        The function that populates this struct, calcMuscleDynamicsInfo, is 
        called when position and velocity information is known. This function 
        is the last function that is called of these related functions:
        calcMuscleLengthInfo, calcFiberVelocityInfo and calcMuscleDynamicInfo. 


           NAME                         DIMENSION           UNITS                                               
            activation                  NA                   NA     [1]

            fiberForce                  force                N
            fiberForceAlongTendon       force                N      [2]
            normFiberForce              force/force          N/N    [3]
            activeFiberForce            force                N      [4]
            passiveFiberForce           force                N      [5]
                                        
            tendonForce                 force                N
            normTendonForce             force/force          N/N    [6]
                                        
            fiberStiffness              force/length         N/m    [7]   
            fiberStiffnessAlongTendon   force/length         N/m    [8]
            tendonStiffness             force/length         N/m    [9]
            muscleStiffness             force/length         N/m    [10]
                                        
            fiberActivePower            force*velocity       W (N*m/s)
            fiberPassivePower           force*velocity       W (N*m/s)
            tendonPower                 force*velocity       W (N*m/s)
            musclePower                 force*velocity       W (N*m/s)

            userDefinedDynamicsData     NA                   NA     [11]

        [1] This is a quantity that ranges between 0 and 1 that dictates how
            on or activated a muscle is. This term may or may not have its own
            time dependent behaviour depending on the muscle model.

        [2] fiberForceAlongTendon is the fraction of the force that is developed
            by the fiber that is transmitted to the tendon. This fraction 
            depends on the pennation model that is used for the muscle model

        [3] This is the force developed by the fiber scaled by the maximum 
            isometric contraction force. Note that the maximum isometric force
            is defined as the maximum isometric force a muscle fiber develops
            at its optimal pennation angle, and along the line of the fiber.

        [4] This is the portion of the fiber force that is created as a direct
            consequence of the value of 'activation'.

        [5] This is the portion of the fiber force that is created by the 
            parallel elastic element within the fiber.
    
        [6] This is the tendonForce normalized by the maximum isometric 
            contraction force

        [7] fiberStiffness is defined as the partial derivative of fiber force
            with respect to fiber length

        [8] fiberStiffnessAlongTendon is defined as the partial derivative of 
            fiber force along the tendon with respect to small changes in
            the fiber length along the tendon. This quantity is normally 
            computed using the equations for fiberStiffness, and then using an 
            application of the chain rule to yield fiberStiffnessAlongTendon.

        [9] tendonStiffness is defined as the partial derivative of tendon
            force with respect to tendon length

        [10] muscleStiffness is defined as the partial derivative of muscle force
            with respect to changes in muscle length. This quantity can usually
            be computed by noting that the tendon and the fiber are in series,
            with the fiber at a pennation angle. Thus

            Kmuscle =   (Kfiber_along_tendon * Ktendon)
                       /(Kfiber_along_tendon + Ktendon) 

        [11] This vector is left for the muscle modeler to populate with any
             computationally expensive quantities that might be of interest 
             after dynamics caclulations are completed but maybe of use
             in computing muscle derivatives or reporting values of interest.

    */
    struct MuscleDynamicsInfo {     //DIMENSION             UNITS
        double activation;              // NA                   NA
                                        //
        double fiberForce;              // force                N
        double fiberForceAlongTendon;   // force                N
        double normFiberForce;          // force/force          N/N
        double activeFiberForce;        // force                N
        double passiveFiberForce;       // force                N
                                        //
        double tendonForce;             // force                N
        double normTendonForce;         // force/force          N/N
                                        //
        double fiberStiffness;          // force/length         N/m
        double fiberStiffnessAlongTendon;//force/length         N/m
        double tendonStiffness;         // force/length         N/m
        double muscleStiffness;         // force/length         N/m
                                        //
        double fiberActivePower;        // force*velocity       W
        double fiberPassivePower;       // force*velocity       W
        double tendonPower;             // force*velocity       W
        double musclePower;             // force*velocity       W

        SimTK::Vector userDefinedDynamicsExtras; //NA          NA

        MuscleDynamicsInfo(): 
            activation(SimTK::NaN), 
            fiberForce(SimTK::NaN),
            fiberForceAlongTendon(SimTK::NaN),
            normFiberForce(SimTK::NaN), 
            activeFiberForce(SimTK::NaN),
            passiveFiberForce(SimTK::NaN),
            tendonForce(SimTK::NaN),
            normTendonForce(SimTK::NaN), 
            fiberStiffness(SimTK::NaN),
            fiberStiffnessAlongTendon(SimTK::NaN),
            tendonStiffness(SimTK::NaN),
            muscleStiffness(SimTK::NaN),
            fiberActivePower(SimTK::NaN),
            fiberPassivePower(SimTK::NaN),
            tendonPower(SimTK::NaN),
            musclePower(SimTK::NaN),
            userDefinedDynamicsExtras(0, SimTK::NaN){};
        friend std::ostream& operator<<(std::ostream& o, 
            const MuscleDynamicsInfo& mdi) {
            o << "Muscle::MuscleDynamicsInfo should not be serialized!" 
              << std::endl;
            return o;
        }
    };

    /**
        MusclePotentialEnergyInfo contains quantities related to the potential
        energy of the muscle (fiber + tendon) complex.
        
        The function that populates this struct, calcMusclePotentialEnrgyInfo, can
        be called when position information is known. This function is the 
        dependendent on calcMuscleLengthInfo. 

        NAME                     DIMENSION              UNITS
        fiberPotentalEnergy      force*distance         J (Nm)   [1]
        tendonPotentalEnergy     force*distance         J (Nm)   [2]
        musclePotentalEnergy     force*distance         J (Nm)   [3]

        userDefinedPotentialEnergyExtras                         [4]

        [4] This vector is left for the muscle modeler to populate with any
            computationally expensive quantities that are computed in 
            calcMusclePotentialEnrgyInfo, that might be useful for others to
            access.

    */
    struct MusclePotentialEnergyInfo {              //DIMENSION             UNITS
        double fiberPotentialEnergy;     //force*distance    J (Nm)     
        double tendonPotentialEnergy;    //force*distance    J (Nm)     
        double musclePotentialEnergy;    //force*distance    J (Nm)

        SimTK::Vector userDefinedPotentialEnergyExtras;//NA                  NA

        MusclePotentialEnergyInfo(): 
            fiberPotentialEnergy(SimTK::NaN),
            tendonPotentialEnergy(SimTK::NaN),
            musclePotentialEnergy(SimTK::NaN), 
            userDefinedPotentialEnergyExtras(0,SimTK::NaN){};
        friend std::ostream& operator<<(std::ostream& o, 
            const MusclePotentialEnergyInfo& fvi) {
            o << "Muscle::MusclePotentialEnergyInfo should not be serialized!" 
              << std::endl;
            return o;
        }
    };


    /** to support deprecated muscles */
    double _maxIsometricForce;
    double _optimalFiberLength;
    double _pennationAngleAtOptimal;
    double _tendonSlackLength;

//=============================================================================
};  // END of class Muscle
//=============================================================================
//=============================================================================

} // end of namespace OpenSim

#endif // OPENSIM_MUSCLE_H_<|MERGE_RESOLUTION|>--- conflicted
+++ resolved
@@ -359,17 +359,10 @@
     SimTK::Vec3 computePathColor(const SimTK::State& state) const override;
     
     /** Model Component creation interface */
-<<<<<<< HEAD
-    void connectToModel(Model& aModel) override;
-    void addToSystem(SimTK::MultibodySystem& system) const override;
-    void setPropertiesFromState(const SimTK::State &s) override;
-    void initStateFromProperties(SimTK::State& state) const override;
-=======
     void extendConnectToModel(Model& aModel) override;
     void extendAddToSystem(SimTK::MultibodySystem& system) const override;
     void extendSetPropertiesFromState(const SimTK::State &s) override;
     void extendInitStateFromProperties(SimTK::State& state) const override;
->>>>>>> b5672d1b
     
     // Update the geometry attached to the muscle (location of muscle points and connecting segments
     //  all in global/interial frame)
