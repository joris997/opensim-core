#ifndef OPENSIM_ANALYSIS_SET_H_
#define OPENSIM_ANALYSIS_SET_H_
/* -------------------------------------------------------------------------- *
 *                          OpenSim:  AnalysisSet.h                           *
 * -------------------------------------------------------------------------- *
 * The OpenSim API is a toolkit for musculoskeletal modeling and simulation.  *
 * See http://opensim.stanford.edu and the NOTICE file for more information.  *
 * OpenSim is developed at Stanford University and supported by the US        *
 * National Institutes of Health (U54 GM072970, R24 HD065690) and by DARPA    *
 * through the Warrior Web program.                                           *
 *                                                                            *
 * Copyright (c) 2005-2012 Stanford University and the Authors                *
 * Author(s): Frank C. Anderson                                               *
 *                                                                            *
 * Licensed under the Apache License, Version 2.0 (the "License"); you may    *
 * not use this file except in compliance with the License. You may obtain a  *
 * copy of the License at http://www.apache.org/licenses/LICENSE-2.0.         *
 *                                                                            *
 * Unless required by applicable law or agreed to in writing, software        *
 * distributed under the License is distributed on an "AS IS" BASIS,          *
 * WITHOUT WARRANTIES OR CONDITIONS OF ANY KIND, either express or implied.   *
 * See the License for the specific language governing permissions and        *
 * limitations under the License.                                             *
 * -------------------------------------------------------------------------- */

/* Note: This code was originally developed by Realistic Dynamics Inc. 
 * Author: Frank C. Anderson 
 */


// INCLUDES
#include <string>
#include <OpenSim/Common/Set.h>
#include "Analysis.h"


//=============================================================================
//=============================================================================
namespace OpenSim { 

class Model;

/**
 * A class for holding and managing a set of integration callbacks for
 * a model.
 *
 * @author Frank C. Anderson
 * @version 1.0
 */
class OSIMSIMULATION_API AnalysisSet : public Set<Analysis> {
OpenSim_DECLARE_CONCRETE_OBJECT(AnalysisSet, Set<Analysis>);

//=============================================================================
// DATA
//=============================================================================
public:
#ifndef SWIG
   AnalysisSet&
        operator=(const AnalysisSet &aAnalysisSet);
#endif
protected:
    /** Model on which the callbacks have been set. */
    Model *_model;

    // testing for memory free error
    OpenSim::PropertyBool _enableProp;
    bool &_enable;
//
//=============================================================================
// METHODS
//=============================================================================
    //--------------------------------------------------------------------------
    // CONSTRUCTION
    //--------------------------------------------------------------------------
public:
    AnalysisSet();
    AnalysisSet(Model *aModel);
    AnalysisSet(const std::string &aFileName);
    AnalysisSet(const AnalysisSet &aSet);
    virtual ~AnalysisSet();

private:
    void setNull();
    void setupProperties();
public:

    //--------------------------------------------------------------------------
    // GET AND SET
    //--------------------------------------------------------------------------
    void setModel(Model& aModel);
    Model& getModel();
    void setOn(bool aTrueFalse);
    void setOn(const Array<bool> &aOn);
    Array<bool> getOn() const;

    //--------------------------------------------------------------------------
    // CALLBACKS
    //--------------------------------------------------------------------------
    virtual void
        begin(SimTK::State& s );
    virtual void
        step(const SimTK::State& s, int stepNumber );
    virtual void
        end(SimTK::State& s );

    //--------------------------------------------------------------------------
    // RESULTS
    //--------------------------------------------------------------------------
    virtual void
        printResults(const std::string &aBaseName,const std::string &aPath="",
        double aDT=-1.0,const std::string &aExtension=".sto");

    //--------------------------------------------------------------------------
    // UTILITY
    //--------------------------------------------------------------------------
<<<<<<< HEAD
    static void getAvailableAnalyses(AnalysisSet& aset);
=======
    static void getAvailableAnalyses(AnalysisSet& analysisset);
>>>>>>> 22e47707

//=============================================================================
};  // END of class AnalysisSet

}; //namespace
//=============================================================================
//=============================================================================

#endif // OPENSIM_ANALYSIS_SET_H_

<|MERGE_RESOLUTION|>--- conflicted
+++ resolved
@@ -113,11 +113,7 @@
     //--------------------------------------------------------------------------
     // UTILITY
     //--------------------------------------------------------------------------
-<<<<<<< HEAD
-    static void getAvailableAnalyses(AnalysisSet& aset);
-=======
     static void getAvailableAnalyses(AnalysisSet& analysisset);
->>>>>>> 22e47707
 
 //=============================================================================
 };  // END of class AnalysisSet
