/* -------------------------------------------------------------------------- *
*                      OpenSim:  ActuatorPowerProbe.cpp                      *
* -------------------------------------------------------------------------- *
* The OpenSim API is a toolkit for musculoskeletal modeling and simulation.  *
* See http://opensim.stanford.edu and the NOTICE file for more information.  *
* OpenSim is developed at Stanford University and supported by the US        *
* National Institutes of Health (U54 GM072970, R24 HD065690) and by DARPA    *
* through the Warrior Web program.                                           *
*                                                                            *
* Copyright (c) 2005-2012 Stanford University and the Authors                *
* Author(s): Frank C. Anderson, Ajay Seth, Tim Dorn                          *
*                                                                            *
* Licensed under the Apache License, Version 2.0 (the "License"); you may    *
* not use this file except in compliance with the License. You may obtain a  *
* copy of the License at http://www.apache.org/licenses/LICENSE-2.0.         *
*                                                                            *
* Unless required by applicable law or agreed to in writing, software        *
* distributed under the License is distributed on an "AS IS" BASIS,          *
* WITHOUT WARRANTIES OR CONDITIONS OF ANY KIND, either express or implied.   *
* See the License for the specific language governing permissions and        *
* limitations under the License.                                             *
* -------------------------------------------------------------------------- */

//=============================================================================
// INCLUDES and STATICS
//=============================================================================
#include "ActuatorPowerProbe.h"
#include <OpenSim/Common/IO.h>

using namespace std;
using namespace SimTK;
using namespace OpenSim;


//=============================================================================
// CONSTRUCTOR(S) AND SETUP
//=============================================================================
//_____________________________________________________________________________
// Default constructor.
ActuatorPowerProbe::ActuatorPowerProbe()
{
    setNull();
    constructProperties();
}

//_____________________________________________________________________________
// Convenience constructor.
ActuatorPowerProbe::ActuatorPowerProbe(const Array<string> actuator_names,
    const bool sum_powers_together, const double exponent)
{
    setNull();
    constructProperties();

    set_actuator_names(actuator_names);
    set_sum_powers_together(sum_powers_together);
    set_exponent(exponent);
}


//_____________________________________________________________________________
// Set the data members of this ActuatorPowerProbe to their null values.
void ActuatorPowerProbe::setNull(void)
{
    setAuthors("Tim Dorn");
    _actuatorIndex.clear();
}

//_____________________________________________________________________________
// Connect properties to local pointers.
void ActuatorPowerProbe::constructProperties(void)
{
    constructProperty_actuator_names();
    constructProperty_sum_powers_together(false);
    constructProperty_exponent(1.0);
}

//=============================================================================
// GET AND SET
//=============================================================================
//_____________________________________________________________________________
/**
* Returns the names of the Actuators being probed.
*/
const Property<string>& ActuatorPowerProbe::getActuatorNames() const
{
    return getProperty_actuator_names();
}

//_____________________________________________________________________________
/**
* Returns whether to report sum of all actuator powers together
or report the actuator powers individually.
*/
const bool ActuatorPowerProbe::getSumPowersTogether() const
{
    return get_sum_powers_together();
}

//_____________________________________________________________________________
/**
* Returns the exponent to apply to each actuator power.
*/
const double ActuatorPowerProbe::getExponent() const
{
    return get_exponent();
}

//_____________________________________________________________________________
/**
* Sets the names of the Actuators being probed.
*/
void ActuatorPowerProbe::setActuatorNames(const Array<string>& actuatorNames)
{
    set_actuator_names(actuatorNames);
}

//_____________________________________________________________________________
/**
* Sets whether to report sum of all actuator powers together
or report the actuator powers individually.
*/
void ActuatorPowerProbe::setSumPowersTogether(const bool sum_powers_together)
{
    set_sum_powers_together(sum_powers_together);
}

//_____________________________________________________________________________
/**
* Sets the exponent to apply to each actuator power.
*/
void ActuatorPowerProbe::setExponent(const double exponent)
{
    set_exponent(exponent);
}


//=============================================================================
// MODEL COMPONENT METHODS
//=============================================================================
//_____________________________________________________________________________
/**
* Perform some set up functions that happen after the
* object has been deserialized or copied.
*
* @param aModel OpenSim model containing this ActuatorPowerProbe.
*/
void ActuatorPowerProbe::extendConnectToModel(Model& model)
{
<<<<<<< HEAD
    Super::connectToModel(model);
=======
    Super::extendConnectToModel(model);
>>>>>>> b5672d1b

    // Check to see if 'all' actuators are selected for probing.
    if (getProperty_actuator_names().size() > 0)
    {
        if (IO::Uppercase(get_actuator_names(0)) == "ALL")
        {
            Array<string> allActNames;
            _model->getActuators().getNames(allActNames);
            set_actuator_names(allActNames);
            //cout << "Set to all actuators: " << allActNames << endl;
        }
    }

    // check that each Actuator in the actuator_names array exists in the model.
    _actuatorIndex.clear();
    const int nA = getActuatorNames().size();
    for (int i = 0; i<nA; i++) {
        const string& actName = getActuatorNames()[i];
        const int k = model.getActuators().getIndex(actName);
        if (k<0) {
            string errorMessage = getConcreteClassName() + ": Invalid Actuator '" + actName + "' specified in <actuator_names>.";
            std::cout << "WARNING: " << errorMessage << "Probe will be disabled." << std::endl;
            setDisabled(true);
            //throw (Exception(errorMessage.c_str()));
        }
        else
            _actuatorIndex.push_back(k);
    }

    // Sanity check. Should never actually happen!
    if (nA != int(_actuatorIndex.size()))
        throw (Exception("Size of _actuatorIndex does not match number of Actuators listed in <actuator_names>."));
}





//=============================================================================
// COMPUTATION
//=============================================================================
//_____________________________________________________________________________
/**
* Compute the Actuator power.
*/
SimTK::Vector ActuatorPowerProbe::computeProbeInputs(const State& s) const
{
    int nA = getActuatorNames().size();
    SimTK::Vector TotalP(getNumProbeInputs());
    TotalP = 0;

    // Loop through each actuator in the list of actuator_names.
    for (int i = 0; i<nA; ++i)
    {
        // Get the "Actuator" power from the Actuator object.
        const double actPower = _model->getActuators()[_actuatorIndex[i]].getPower(s);

        // Append to output vector.
        if (getSumPowersTogether())
            TotalP(0) += std::pow(actPower, getExponent());
        else
            TotalP(i) = std::pow(actPower, getExponent());
    }

    return TotalP;
}


//_____________________________________________________________________________
/**
* Returns the number of probe inputs in the vector returned by computeProbeInputs().
*/
int ActuatorPowerProbe::getNumProbeInputs() const
{
    if (getSumPowersTogether())
        return 1;
    else
        return getActuatorNames().size();
}


//_____________________________________________________________________________
/**
* Provide labels for the probe values being reported.
*/
Array<string> ActuatorPowerProbe::getProbeOutputLabels() const
{
    Array<string> labels;

    // Report sum of actuator powers
    if (getSumPowersTogether())
        labels.append(getName() + "_Summed");

    // Report actuator powers individually
    else {
        for (int i = 0; i<getActuatorNames().size(); ++i)
            labels.append(getName() + "_" + getActuatorNames()[i]);
    }

    return labels;
}<|MERGE_RESOLUTION|>--- conflicted
+++ resolved
@@ -146,11 +146,7 @@
 */
 void ActuatorPowerProbe::extendConnectToModel(Model& model)
 {
-<<<<<<< HEAD
-    Super::connectToModel(model);
-=======
     Super::extendConnectToModel(model);
->>>>>>> b5672d1b
 
     // Check to see if 'all' actuators are selected for probing.
     if (getProperty_actuator_names().size() > 0)
