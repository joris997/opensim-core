--- conflicted
+++ resolved
@@ -99,17 +99,10 @@
     void constructProperties();
     void extendFinalizeFromProperties() override;
 
-<<<<<<< HEAD
-    //Load the mesh from disk.
-    SimTK::ContactGeometry::TriangleMesh* loadMesh(const std::string& filename) const;
-    
-    
-=======
     /** Load the mesh from a file.
     @param filename   string containing the file to be loaded
     @return SimTK::ContactGeometry::TriangleMesh* heap allocated Contact mesh */
     SimTK::ContactGeometry::TriangleMesh* loadMesh(const std::string& filename) const;
->>>>>>> 2068ba95
 //=============================================================================
 // DATA
 //=============================================================================
