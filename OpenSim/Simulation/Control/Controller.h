#ifndef OPENSIM_CONTROLLER_H_
#define OPENSIM_CONTROLLER_H_
/* -------------------------------------------------------------------------- *
 *                           OpenSim:  Controller.h                           *
 * -------------------------------------------------------------------------- *
 * The OpenSim API is a toolkit for musculoskeletal modeling and simulation.  *
 * See http://opensim.stanford.edu and the NOTICE file for more information.  *
 * OpenSim is developed at Stanford University and supported by the US        *
 * National Institutes of Health (U54 GM072970, R24 HD065690) and by DARPA    *
 * through the Warrior Web program.                                           *
 *                                                                            *
 * Copyright (c) 2005-2012 Stanford University and the Authors                *
 * Author(s): Ajay Seth, Frank C. Anderson, Chand T. John, Samuel R. Hamner   *
 *                                                                            *
 * Licensed under the Apache License, Version 2.0 (the "License"); you may    *
 * not use this file except in compliance with the License. You may obtain a  *
 * copy of the License at http://www.apache.org/licenses/LICENSE-2.0.         *
 *                                                                            *
 * Unless required by applicable law or agreed to in writing, software        *
 * distributed under the License is distributed on an "AS IS" BASIS,          *
 * WITHOUT WARRANTIES OR CONDITIONS OF ANY KIND, either express or implied.   *
 * See the License for the specific language governing permissions and        *
 * limitations under the License.                                             *
 * -------------------------------------------------------------------------- */

//============================================================================
// INCLUDE
//============================================================================
// These files contain declarations and definitions of variables and methods
// that will be used by the Controller class.
#include <OpenSim/Simulation/Model/ModelComponent.h>
#include <OpenSim/Common/Set.h>

namespace OpenSim { 

// Forward declarations of classes that are used by the controller implementation
class Model;
class Actuator;

/**
 * Controller is an abstract ModelComponent that defines the interface for   
 * an OpenSim Controller. A controller computes and sets the values of the  
 * controls for the actuators under its control.
 * The defining method of a Controller is its computeControls() method.
 * @see computeControls()
 *
 * @author Ajay Seth
 */
class OSIMSIMULATION_API Controller : public ModelComponent {
OpenSim_DECLARE_ABSTRACT_OBJECT(Controller, ModelComponent);

public:
//==============================================================================
// PROPERTIES
//==============================================================================
    /** @name Property declarations 
    These are the serializable properties associated with a Controller. **/
    /**@{**/

    OpenSim_DECLARE_PROPERTY(isDisabled, bool, 
        "Flag (true or false) indicating whether or not the controller is disabled." );

    OpenSim_DECLARE_LIST_PROPERTY(actuator_list, std::string,
        "The list of model actuators that this controller will control."
        "The keyword ALL indicates the controller will controll all the acuators in the model" );

//=============================================================================
// METHODS
//=============================================================================
    //--------------------------------------------------------------------------
    // CONSTRUCTION AND DESTRUCTION
    //--------------------------------------------------------------------------
public:

    /** Default constructor. */
    Controller();

    // Uses default (compiler-generated) destructor, copy constructor and copy 
    // assignment operator.

    //--------------------------------------------------------------------------
    // Controller Interface
    //--------------------------------------------------------------------------
    /** Get whether or not this controller is disabled.
     * @return true when controller is disabled.
     */
    bool isDisabled() const;

    /** Disable this controller.
     * @param disableFlag Disable if true.
     */
    void setDisabled(bool disableFlag);

    /** replace the current set of actuators with the provided set */
    void setActuators(const Set<Actuator>& actuators );
    /** add to the current set of actuators */
    void addActuator(const Actuator& actuator);
    /** get a const reference to the current set of actuators */
    const Set<Actuator>& getActuatorSet() const;
    /** get a writable reference to the set of actuators for this controller */
    Set<Actuator>& updActuators();

    /** Compute the control for actuator
     *  This method defines the behavior for any concrete controller 
     *  and therefore must be implemented by concrete subclasses.
     *
     * @param s         system state 
     * @param controls  writable model controls (all actuators)
     */
    virtual void computeControls(const SimTK::State& s,
                                 SimTK::Vector &controls) const = 0;

    int getNumControls() const {return _numControls;}

protected:

    /** Model component interface that permits the controller to be "wired" up
       to its actuators. Subclasses can override to perform additional setup. */
<<<<<<< HEAD
    void connectToModel(Model& model) override;  
=======
    void extendConnectToModel(Model& model) override;  
>>>>>>> b5672d1b

    /** Model component interface that creates underlying computational components
        in the SimTK::MultibodySystem. This includes adding states, creating 
        measures, etc... required by the controller. */
<<<<<<< HEAD
    void addToSystem(SimTK::MultibodySystem& system) const override;
=======
    void extendAddToSystem(SimTK::MultibodySystem& system) const override;
>>>>>>> b5672d1b

    /** Only a Controller can set its number of controls based on its actuators */
    void setNumControls(int numControls) {_numControls = numControls; }

private:
    // number of controls this controller computes 
    int _numControls;

    // the (sub)set of Model actuators that this controller controls */ 
    Set<Actuator> _actuatorSet;

    // construct and initialize properties
    void constructProperties();

    //friend class ControlSet;
    friend class ControllerSet;

//=============================================================================
};  // END of class Controller

}; //namespace
//=============================================================================
//=============================================================================

#endif // OPENSIM_CONTROLLER_H_

<|MERGE_RESOLUTION|>--- conflicted
+++ resolved
@@ -116,20 +116,12 @@
 
     /** Model component interface that permits the controller to be "wired" up
        to its actuators. Subclasses can override to perform additional setup. */
-<<<<<<< HEAD
-    void connectToModel(Model& model) override;  
-=======
     void extendConnectToModel(Model& model) override;  
->>>>>>> b5672d1b
 
     /** Model component interface that creates underlying computational components
         in the SimTK::MultibodySystem. This includes adding states, creating 
         measures, etc... required by the controller. */
-<<<<<<< HEAD
-    void addToSystem(SimTK::MultibodySystem& system) const override;
-=======
     void extendAddToSystem(SimTK::MultibodySystem& system) const override;
->>>>>>> b5672d1b
 
     /** Only a Controller can set its number of controls based on its actuators */
     void setNumControls(int numControls) {_numControls = numControls; }
