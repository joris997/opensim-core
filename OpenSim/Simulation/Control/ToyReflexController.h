#ifndef OPENSIM_ToyReflexController_H_
#define OPENSIM_ToyReflexController_H_
/* -------------------------------------------------------------------------- *
 *                      OpenSim: ToyReflexController.h                        *
 * -------------------------------------------------------------------------- *
 * The OpenSim API is a toolkit for musculoskeletal modeling and simulation.  *
 * See http://opensim.stanford.edu and the NOTICE file for more information.  *
 * OpenSim is developed at Stanford University and supported by the US        *
 * National Institutes of Health (U54 GM072970, R24 HD065690) and by DARPA    *
 * through the Warrior Web program.                                           *
 *                                                                            *
 * Copyright (c) 2005-2013 Stanford University and the Authors                *
 * Author(s): Ajay Seth                                                       *
 *                                                                            *
 * Licensed under the Apache License, Version 2.0 (the "License"); you may    *
 * not use this file except in compliance with the License. You may obtain a  *
 * copy of the License at http://www.apache.org/licenses/LICENSE-2.0.         *
 *                                                                            *
 * Unless required by applicable law or agreed to in writing, software        *
 * distributed under the License is distributed on an "AS IS" BASIS,          *
 * WITHOUT WARRANTIES OR CONDITIONS OF ANY KIND, either express or implied    *
 * See the License for the specific language governing permissions and        *
 * limitations under the License.                                             *
 * -------------------------------------------------------------------------- */


//============================================================================
// INCLUDE
//============================================================================
#include "Controller.h"


namespace OpenSim { 

//=============================================================================
//=============================================================================
/**
 * ToyReflexController is a concrete controller that excites muscles in response
 * to muscle lengthening to simulate a simple stretch reflex. This controller is 
 * meant to serve as an example how to implement a controller in
 * OpenSim. It is intended for demonstrative purposes only. 
 *
 * @author  Ajay Seth
 */
class OSIMSIMULATION_API ToyReflexController : public Controller {
OpenSim_DECLARE_CONCRETE_OBJECT(ToyReflexController, Controller);

public:
//=============================================================================
// PROPERTIES
//=============================================================================
    /** @name Property declarations 
    These are the serializable properties associated with a ToyReflexController.*/
    /**@{**/    
    OpenSim_DECLARE_PROPERTY(gain, double, 
        "Factor by which the stretch reflex is scaled." );

//=============================================================================
// METHODS
//=============================================================================
    //--------------------------------------------------------------------------
    // CONSTRUCTION AND DESTRUCTION
    //--------------------------------------------------------------------------
    /** Default constructor. */
    ToyReflexController();

    // Uses default (compiler-generated) destructor, copy constructor and copy 
    // assignment operator.

    /** Convenience constructor 
    * @param gain       gain on the stretch response
    */
    ToyReflexController(double gain);

    /** Compute the controls for actuators (muscles)
     *  This method defines the behavior of the ToyReflexController 
     *
     * @param s         system state 
     * @param controls  writable model controls
     */
    void computeControls(const SimTK::State& s, SimTK::Vector &controls) const override;


private:
    // Connect properties to local pointers.  */
    void constructProperties();
    // ModelComponent interface to connect this component to its model
<<<<<<< HEAD
    void connectToModel(Model& aModel);
=======
    void extendConnectToModel(Model& aModel);
>>>>>>> b5672d1b

    //=============================================================================
};  // END of class ToyReflexController

}; //namespace
//=============================================================================
//=============================================================================

#endif // OPENSIM_ToyReflexController_H_

<|MERGE_RESOLUTION|>--- conflicted
+++ resolved
@@ -85,11 +85,7 @@
     // Connect properties to local pointers.  */
     void constructProperties();
     // ModelComponent interface to connect this component to its model
-<<<<<<< HEAD
-    void connectToModel(Model& aModel);
-=======
     void extendConnectToModel(Model& aModel);
->>>>>>> b5672d1b
 
     //=============================================================================
 };  // END of class ToyReflexController
