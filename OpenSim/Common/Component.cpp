--- conflicted
+++ resolved
@@ -104,10 +104,7 @@
 {
     constructProperty_connectors();
     finalizeFromProperties();
-<<<<<<< HEAD
     _nextComponent = nullptr;
-=======
->>>>>>> cd131323
 }
 
 Component::Component(const std::string& fileName, bool updFromXMLNode)
@@ -115,10 +112,7 @@
 {
     constructProperty_connectors();
     finalizeFromProperties();
-<<<<<<< HEAD
     _nextComponent = nullptr;
-=======
->>>>>>> cd131323
 }
 
 Component::Component(SimTK::Xml::Element& element) 
@@ -148,15 +142,9 @@
 void Component::finalizeFromProperties()
 {
     reset();
-<<<<<<< HEAD
-    for (unsigned int i = 0; i<_components.size(); i++){
-        _components[i]->finalizeFromProperties();
-    }
-=======
     clearComponents();
     extendFinalizeFromProperties();
     componentsFinalizeFromProperties();
->>>>>>> cd131323
     setObjectIsUpToDateWithProperties();
 }
 
@@ -177,13 +165,9 @@
         // the last chance to finalize before addToSystm.
         finalizeFromProperties();
     }
-<<<<<<< HEAD
-    
-    //clear all state indice maps for finding state variables, modeling
-    //options and cache variables. Also the map of connectors is reset.
+
     reset();
 
-    // First give the subcomponents the opportunity to connect themselves
     for (unsigned int i = 0; i < _components.size(); i++){
         if (i == _components.size() - 1){
             // use parent's sibling if any
@@ -195,7 +179,7 @@
         else
             _components[i]->_nextComponent.reset(_components[i + 1]);
     }
-
+    // First give the subcomponents the opportunity to connect themselves
     for(unsigned int i=0; i<_components.size(); i++){
         _components[i]->connect(root);
     }
@@ -216,43 +200,17 @@
                 + connector.get_connected_to_name() + "' to satisfy Connector<" +
                 connector.getConnectedToTypeName() + "> '" + connector.getName() + "'.");
         }
-    //is connected or an exception was thrown
-    }
-    
+        //is connected or an exception was thrown
+    }
+
+    // Allow derived Components to handle/check their connections
+    extendConnect(root);
+
+    componentsConnect(root);
+
     // Forming connections changes the Connector which is a property
     // Remark as upToDate.
     setObjectIsUpToDateWithProperties();
-=======
-
-    reset();
-
-    // rebuilding the connectors table, which was emptied by reset
-    for (int ix = 0; ix < getProperty_connectors().size(); ++ix){
-        AbstractConnector& connector = upd_connectors(ix);
-        connector.disconnect();
-
-        const Component* connectTo = root.findComponent(connector.get_connected_to_name());
-        if (connectTo){
-            connector.connect(*connectTo);
-            //cout << getConcreteClassName() << " '" << getName();
-            //cout << "' connected to: " << ci->get_connected_to_name() << endl;
-        }
-        else{
-            throw Exception(getConcreteClassName() + "::connect() Could not find component '"
-                + connector.get_connected_to_name() + "' to satisfy Connector<" +
-                connector.getConnectedToTypeName() + "> '" + connector.getName() + "'.");
-        }
-        //is connected or an exception was thrown
-    }
-
-    // Allow derived Components to handle/check their connections
-    extendConnect(root);
-
-    componentsConnect(root);
-
-    // Forming connections changes the Connector which is a property
-    // Remark as upToDate.
-    setObjectIsUpToDateWithProperties();
 }
 
 
@@ -263,7 +221,6 @@
     for(unsigned int i=0; i<_components.size(); i++){
         _components[i]->connect(root);
     }
->>>>>>> cd131323
 }
 
 void Component::disconnect()
@@ -623,13 +580,9 @@
         std::string conName = name.substr(back + 1, name.length() - back);
 
         const Component* component = findComponent(prefix);
-<<<<<<< HEAD
-        found = component->findConnector(conName);
-=======
         if (component){
             found = component->findConnector(conName);
         }
->>>>>>> cd131323
     }
     return found;
 }
