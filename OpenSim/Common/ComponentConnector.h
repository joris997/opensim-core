#ifndef OPENSIM_COMPONENT_CONNECTOR_H_
#define OPENSIM_COMPONENT_CONNECTOR_H_
/* -------------------------------------------------------------------------- *
 *                       OpenSim:  ComponentConnector.h                       *
 * -------------------------------------------------------------------------- *
 * The OpenSim API is a toolkit for musculoskeletal modeling and simulation.  *
 * See http://opensim.stanford.edu and the NOTICE file for more information.  *
 * OpenSim is developed at Stanford University and supported by the US        *
 * National Institutes of Health (U54 GM072970, R24 HD065690) and by DARPA    *
 * through the Warrior Web program.                                           *
 *                                                                            *
 * Copyright (c) 2005-2016 Stanford University and the Authors                *
 * Author(s): Ajay Seth                                                       *
 *                                                                            *
 * Licensed under the Apache License, Version 2.0 (the "License"); you may    *
 * not use this file except in compliance with the License. You may obtain a  *
 * copy of the License at http://www.apache.org/licenses/LICENSE-2.0.         *
 *                                                                            *
 * Unless required by applicable law or agreed to in writing, software        *
 * distributed under the License is distributed on an "AS IS" BASIS,          *
 * WITHOUT WARRANTIES OR CONDITIONS OF ANY KIND, either express or implied.   *
 * See the License for the specific language governing permissions and        *
 * limitations under the License.                                             *
 * -------------------------------------------------------------------------- */

/** @file
 * This file defines the Connector class, which formalizes the dependency of 
 * of a Component on another Object/Component in order to operate, BUT it does 
 * not own it. While Components can be composites (of multiple components) 
 * they often depend on unrelated objects/components that are defined and
 * owned elsewhere.
 *
 * For example a Joint connects two bodies together, but the Joint does 
 * not own either body. Instead, the Joint has Connectors to a parent and 
 * a child body that already exists. The maintenance of the dependency and 
 * the run-time verification of the existence of the bodies is the duty
 * of the Connector.
 */

// INCLUDES
#include "osimCommonDLL.h"

#include "ComponentOutput.h"
#include "ComponentList.h"
#include "Object.h"
#include "Exception.h"
#include "Property.h"

namespace OpenSim {

//==============================================================================
/// ComponentConnector Exceptions
//==============================================================================
class InputNotConnected : public Exception {
public:
    InputNotConnected(const std::string& file,
                      size_t line,
                      const std::string& func,
                      const Object& obj,
                      const std::string& inputName) :
        Exception(file, line, func, obj) {
        std::string msg = "Input '" + inputName;
        msg += "' has not been connected.";
        addMessage(msg);
    }
};

//=============================================================================
//                        OPENSIM COMPONENT CONNECTOR
//=============================================================================
/**
 * A Connector formalizes the dependency between a Component and another object
 * (typically another Component) without owning that object. The object that
 * satisfies the requirements of the Connector we term the "connectee". When a 
 * Connector is satisfied by a connectee we have a successful "connection" or
 * is said to be connected.
 *
 * The purpose of a Connector is to specify: 1) the connectee type that the
 * Component is dependent on, 2) by when (what stage) the connector must be
 * connected in order for the component to function, 3) the name of a connectee
 * that can be found at run-time to satisfy the connector, and 4) whether or
 * not it is connected. A Connector maintains a reference to the instance
 * (connectee) until it is disconnected.
 *
 * For example, a Joint has two Connectors for the parent and child Bodies that
 * it joins. The type for the connector is a PhysicalFrame and any attempt to 
 * connect to a non-Body (or frame rigidly attached to a Body) will throw an
 * exception. The connectAt Stage is Topology. That is, the Joint's connection to
 * a Body must be performed at the Topology system stage, and any attempt to
 * change the connection status will invalidate that Stage and above.
 *
 * Other Components like a Marker or a Probe that do not change the system
 * topology or add new states could potentially be connected at later stages
 * like Model or Instance.
 *
 * @author  Ajay Seth
 */
class OSIMCOMMON_API AbstractConnector {
public:

    // default copy constructor, copy assignment

    virtual ~AbstractConnector() {};
    
    /// Create a dynamically-allocated copy. You must manage the memory
    /// for the returned pointer.
    /// This function facilitates the use of SimTK::ClonePtr<AbstractConnector>.
    virtual AbstractConnector* clone() const = 0;
    
    /// @name Accessors
    /// @{
    const std::string& getName() const { return _name; }
    /** Get the system Stage when the connection should be made. */
    SimTK::Stage getConnectAtStage() const { return _connectAtStage; }
    /** Can this Connector have more than one connectee? */
    bool isListConnector() const { return _isList; }
    /// @}

    //--------------------------------------------------------------------------
    /** Derived classes must satisfy this Interface */
    //--------------------------------------------------------------------------
    /** Is the Connector connected to its connectee(s)? For a list connector,
    this is only true if this connector is connected to all its connectees.
     */
    virtual bool isConnected() const = 0;
    
    /** The number of slots to fill in order to satisfy this connector.
     * This is 1 for a non-list connector. */
    unsigned getNumConnectees() const {
        return static_cast<unsigned>(getConnecteeNameProp().size());
    }

    /** Get the type of object this connector connects to. */
    virtual std::string getConnecteeTypeName() const = 0;

    /** Generic access to the connectee. Not all connectors support this method
     * (e.g., the connectee for an Input is not an Object). */
    virtual const Object& getConnecteeAsObject() const {
        OPENSIM_THROW(Exception, "Not supported for this type of connector.");
    }

    /** Connect this Connector to the provided connectee object. If this is a
        list connector, the connectee is appended to the list of connectees;
        otherwise, the provided connectee replaces the single connectee. */
    virtual void connect(const Object& connectee) = 0;

    /** Connect this Connector according to its connectee_name property
        given a root Component to search its subcomponents for the connect_to
        Component. */
    virtual void findAndConnect(const Component& root) {
        throw Exception("findAndConnect() not implemented; not supported "
                        "for this type of connector", __FILE__, __LINE__);
    }

    /** Set connectee name. This function can only be used if this connector is
    not a list connector.                                                     */
    void setConnecteeName(const std::string& name) {
        OPENSIM_THROW_IF(_isList,
                         Exception,
                         "An index must be provided for a list Connector.");
        setConnecteeName(name, 0);
    }

    /** Set connectee name of a connectee among a list of connectees. This
    function is used if this connector is a list connector.                   */
    void setConnecteeName(const std::string& name, unsigned ix) {
        using SimTK::isIndexInRange;
        SimTK_INDEXCHECK_ALWAYS(ix, getNumConnectees(),
                                "AbstractConnector::setConnecteeName()");
        updConnecteeNameProp().setValue(ix, name);
    }

    /** Get connectee name. This function can only be used if this connector is
    not a list connector.                                                     */
    const std::string& getConnecteeName() const {
        OPENSIM_THROW_IF(_isList,
                         Exception,
                         "An index must be provided for a list Connector.");
        return getConnecteeName(0);
    }

    /** Get connectee name of a connectee among a list of connectees.         */
    const std::string& getConnecteeName(unsigned ix) const {
        using SimTK::isIndexInRange;
        SimTK_INDEXCHECK_ALWAYS(ix, getNumConnectees(),
                                "AbstractConnector::getConnecteeName()");
        return getConnecteeNameProp().getValue(ix);
    }

    void appendConnecteeName(const std::string& name) {
        OPENSIM_THROW_IF((getNumConnectees() > 0 && !_isList), Exception,
            "Multiple connectee names can only be appended to a list Connector.");
        updConnecteeNameProp().appendValue(name);
    }


    /** Disconnect this Connector from its connectee. */
    virtual void disconnect() = 0;

protected:
    //--------------------------------------------------------------------------
    // CONSTRUCTION
    //--------------------------------------------------------------------------
    /** Create a Connector with specified name and stage at which it should be
    connected.
    @param name               name of the connector, usually describes its dependency.
    @param connecteeNameIndex Index of the property in the containing Component
                              that holds this Connector's connectee_name(s).
    @param connectAtStage     Stage at which Connector should be connected.
    @param owner              Component to which this Connector belongs. */
    AbstractConnector(const std::string& name,
                      const PropertyIndex& connecteeNameIndex,
                      const SimTK::Stage& connectAtStage,
                      Component& owner) :
            _name(name),
            _connectAtStage(connectAtStage),
            _connecteeNameIndex(connecteeNameIndex),
            _owner(&owner),
            _isList(getConnecteeNameProp().isListProperty()) {}


    const Component& getOwner() const { return _owner.getRef(); }
    /** Set an internal pointer to the Component that contains this Connector.
    This should only be called by Component.
    This exists so that after the containing Component is copied, this Output
    points to the new Component. This Connector needs to be able to modify
    the associated connectee_name property in the Component. Thus, we require
    a writeable reference. */
    // We could avoid the need for this function by writing a custom copy
    // constructor for Component.
    void setOwner(Component& o) { _owner.reset(&o); }
    /** This should be true immediately after copy construction or assignment.*/
    bool hasOwner() const { return !_owner.empty(); }
    
    /** Check if entries of the connectee_name property contain spaces. */
    void finalizeFromProperties() {
        // TODO This check may go elsewhere once the connectee_name
        // property is a ComponentPath (or a ChannelPath?).
        for (int iname = 0; iname < getNumConnectees(); ++iname) {
            const auto& connecteeName = getConnecteeName(iname);
            if (connecteeName.find(" ") != std::string::npos) {
                std::string msg = "In Connector '" + getName() +
                        "', connectee name '" + connecteeName +
                        "' contains spaces, but spaces are not allowed.";
                if (!_isList) {
                    msg += " Did you try to specify multiple connectee "
                           "names for a single-value Connector?";
                }
                // TODO Would ideally throw an exception, but some models *do*
                // use spaces in names, and the error for this should be
                // handled elsewhere.
                // OPENSIM_THROW(Exception, msg);
                std::cout << "Warning: " << msg << std::endl;
            }
            // TODO There might be a bug with empty connectee_name being
            // interpreted as "this component."
        }
    }

private:
    
    /// Const access to the connectee_name property from the Component in which
    /// this Connector resides.
    const Property<std::string>& getConnecteeNameProp() const;
    /// Writable access to the connectee_name property from the Component in
    /// which this Connector resides. This will mark the Component as
    /// not "up to date with properties"
    /// (Object::isObjectUpToDateWithProperties()).
    Property<std::string>& updConnecteeNameProp();
    
    std::string _name;
    SimTK::Stage _connectAtStage = SimTK::Stage::Empty;
    PropertyIndex _connecteeNameIndex;
    // Even though updConnecteeNameProp() requires non-const access to this
    // pointer, we make this a const pointer to reduce the chance of mis-use.
    // If this were a non-const pointer, then const functions in this class
    // would be able to edit _owner (see declaration of ReferencePtr).
    SimTK::ReferencePtr<const Component> _owner;
    // _isList must be after _owner, as _owner is used to set its value.
    bool _isList;
    
    /* So that Component can invoke setOwner(), etc. */
    friend Component;

//=============================================================================
};  // END class AbstractConnector


template<class T>
class Connector : public AbstractConnector {
public:

    // default copy constructor
    
    virtual ~Connector() {}
    
    Connector<T>* clone() const override { return new Connector<T>(*this); }

    /** Is the Connector connected to object of type T? */
    bool isConnected() const override {
        return !connectee.empty();
    }

    const T& getConnecteeAsObject() const override {
        return connectee.getRef();
    }

    /** Temporary access to the connectee for testing purposes. Real usage
        will be through the Connector (and Input) interfaces. 
        For example, Input should short circuit to its Output's getValue()
        once it is connected.
    Return a const reference to the object connected to this Connector */
    const T& getConnectee() const {
        if (!isConnected()) {
            std::string msg = getOwner().getConcreteClassName() + "::Connector '"
                + getName() + "' is not connected to '" + getConnecteeName()
                + "' of type " + T::getClassName();
            OPENSIM_THROW(Exception, msg);
        }
        return connectee.getRef();
    }

    /** Connect this Connector to the provided connectee object */
    void connect(const Object& object) override {
        const T* objT = dynamic_cast<const T*>(&object);
        if (objT) {
            connectee = *objT;

            std::string objPathName = objT->getAbsolutePathName();
            std::string ownerPathName = getOwner().getAbsolutePathName();

            // check if the absolute pathname is just /name
            if (objPathName.compare("/" + objT->getName()) == 0) { //exact match
                // in which case we likely are connecting to an orphan
                // (yet to adopted component) which the API permits when passing
                // in the dependency directly.
                // better off stripping off the / to identify it as a "floating"
                // Component and we will need to find its absolute path next 
                // time we try to connect
                setConnecteeName(objT->getName());
            }
            // This can happen when top level components like a Joint and Body
            // have the same name like a pelvis Body and pelvis Joint that
            // connects that connects to a Body of the same name.
            else if(objPathName == ownerPathName)
                setConnecteeName(objPathName);
            else { // otherwise store the relative path name to the object
                std::string relPathName = objT->getRelativePathName(getOwner());
                setConnecteeName(relPathName);
            }
        }
        else {
            std::stringstream msg;
            msg << "Connector::connect(): ERR- Cannot connect '" << object.getName()
                << "' of type " << object.getConcreteClassName() << ". Connector requires "
                << getConnecteeTypeName() << ".";
            throw Exception(msg.str(), __FILE__, __LINE__);
        }
    }

    /** Connect this Connector given its connectee_name property  */
    void findAndConnect(const Component& root) override;

    void disconnect() override {
        connectee.reset(nullptr);
    }
    
    /** Derived classes must satisfy this Interface */
    /** get the type of object this connector connects to*/
    std::string getConnecteeTypeName() const override {
        return T::getClassName();
    }

    SimTK_DOWNCAST(Connector, AbstractConnector);
    
protected:
    /** Create a Connector that can only connect to Object of type T with 
    specified name and stage at which it should be connected. Only Component
    should ever construct this class.
    @param name               name of the connector used to describe its dependency.
    @param connecteeNameIndex Index of the property in the containing Component
                              that holds this Connector's connectee_name(s).
    @param connectAtStage     Stage at which Connector should be connected.
    @param owner              The component that contains this input. */
    Connector(const std::string& name, const PropertyIndex& connecteeNameIndex,
              const SimTK::Stage& connectAtStage,
              Component& owner) :
        AbstractConnector(name, connecteeNameIndex, connectAtStage, owner),
        connectee(nullptr) {}
        
    /** So that Component can construct a Connector. */
    friend Component;

private:
    mutable SimTK::ReferencePtr<const T> connectee;
}; // END class Connector<T>
            

/** A specialized Connector that connects to an Output signal is an Input.
An AbstractInput enables maintenance of a list of unconnected Inputs. 
An Input can either be a single-value Input or a list Input. A list Input
can connect to multiple (Output) Channels.

#### Syntax of `connectee_name`

The XML representation of this class allows one to specify, via the
`connectee_name` property, the outputs/channels that should be connected to
this input (that is, the connectees). The syntax for the `connectee_name`
property is as follows:
@verbatim
<path/to/component/><output_name>[:<channel_name>][(<annotation>)]
@endverbatim
Angle brackets indicate fields that one would fill in, and square brackets
indicate optional fields. The `<path/to/component>` can be relative or
absolute, and describes the location of the Component that contains the 
desired Output relative to the location of the Component that contains this
Input. The `<path/to/component>` and `<output_name>` must always be specified.
The `<channel_name>` should only be specified if the %Output is a list output
(i.e., it has multiple channels). The `<annotation>` is a name for the
output/channel that is specific to this input, and it is optional (if left out,
the annotation becomes the channel name).
All fields should contain only letters, numbers, and underscores (the path
to the component can contain slashes and periods); fields must *not* contain
spaces.
Here are some examples:
 - `../marker_data/column:left_ankle`: The TableSourceVec3 component
   `../marker_data` has a list output `column`, and we want to connect to its
   `left_ankle` channel.
 - `../averager/output(knee_joint_center)`: The component `../averager`
   (presumably a component that averages its inputs) has an output named
   `output`, and we are annotating this output as `knee_joint_center`.
 - `/leg_model/soleus/activation`: This connectee name uses the absolute path
   to component `soleus`, which has an output named `activation`.

List inputs can contain multiple entries in its `connectee_name`, with the
entries separated by a space. For example:
@verbatim
../marker_data/column:left_ankle ../marker_data/column:right_ankle ../averager/output(knee_joint_center)
@endverbatim
*/
class OSIMCOMMON_API AbstractInput : public AbstractConnector {
public:

    virtual ~AbstractInput() {}
    
    // Change the return type of clone(). This is similar to what the Object
    // macros do (see OpenSim_OBJECT_ABSTRACT_DEFS).
    AbstractInput* clone() const override = 0;
    
    // Connector interface
    void connect(const Object& object) override {
        std::stringstream msg;
        msg << "Input::connect(): ERR- Cannot connect '" << object.getName()
            << "' of type " << object.getConcreteClassName() <<
            ". Input can only connect to an Output.";
        throw Exception(msg.str(), __FILE__, __LINE__);
    }

<<<<<<< HEAD
    /** Input-specific Connect. Connect this Input to a single-value Output or
    if this is a list Input and the output is a list Output, connect to 
    all the channels of the Output.
    You can optionally provide an annotation of the output that is specific
    to its use by the component that owns this input. If this method
    connects to multiple channels, the annotation will be used for all 
    the channels. If you do not specify an annotation, it becomes the name
    of the output (or channel, if there are multiple channels). */
    virtual void connect(const AbstractOutput& output,
                         const std::string& annotation = "") = 0;
    /** Connect to a single output channel. This can be used with either
    single-value or list Inputs.
    You can optionally provide an annotation of the output that is specific
    to its use by the component that owns this input. If you do not specify
    an annotation, it becomes the name of the channel. */
    virtual void connect(const AbstractChannel& channel,
                         const std::string& annotation = "") = 0;
    
    /** An Annotation is a description of a channel that is specific to how
    this input should use that channel. For example, the component
    containing this Input might expect the annotations to be the names
    of markers in the model. If no annotation was provided when connecting,
    the annotation is the name of the channel. This method can be used only for
    non-list inputs. For list-inputs, use the other overload.                 */
    virtual const std::string& getAnnotation() const = 0;

    /** An Annotation is a description of a channel that is specific to how
    this input should use that channel. For example, the component
    containing this Input might expect the annotations to be the names
    of markers in the model. If no annotation was provided when connecting,
    the annotation is the name of the channel. Specify the specific Channel 
    desired through the index.                                                */
    virtual const std::string& getAnnotation(unsigned index) const = 0;
    
    /** Break up a connectee name into its output path, channel name
    (empty for single-value outputs), and annotation. This function writes
    to the passed-in outputPath, channelName, and annotation.
    
    Examples:
    @verbatim
    /foo/bar/output
    outputPath is "/foo/bar/output"
    channelName is ""
    annotation is "output"
    
    /foo/bar/output:channel
    outputPath is "/foo/bar/output"
    channelName is "channel"
    annotation is "channel"
    
    /foo/bar/output(anno)
    outputPath is "/foo/bar/output"
    channelName is ""
    annotation is "anno"
    
    /foo/bar/output:channel(anno)
    outputPath is "/foo/bar/output"
    channelName is "channel"
    annotation is "anno"
    @endverbatim
    */
=======
    /** Connect this Input to a single-valued (single-channel) Output or, if
    this is a list %Input and the %Output is a list %Output, connect to all the
    channels of the %Output. You can optionally provide an alias that will be
    used by the Component owning this %Input to refer to the %Output. If this
    method connects to multiple channels, the alias will be used for all
    channels. */
    virtual void connect(const AbstractOutput& output,
                         const std::string& alias = "") = 0;

    /** Connect this Input to a single-valued (single-channel) Output. This
    method can be used with both single-valued and list %Inputs. You can
    optionally provide an alias that will be used by the Component owning this
    %Input to refer to the %Output. */
    virtual void connect(const AbstractChannel& channel,
                         const std::string& alias = "") = 0;

    /** Get the alias for a Channel. An alias is a description for a %Channel
    that is specific to how the Input will use the %Channel. For example, the
    Component that owns this %Input might expect the aliases to be the names of
    markers in the model. This method can be used only for non-list %Inputs; for
    list %Inputs, use the single-argument overload. */
    virtual const std::string& getAlias() const = 0;

    /** Get the alias for the Channel indicated by the provided index. An alias
    is a description for a %Channel that is specific to how the Input will use
    the %Channel. For example, the Component that owns this %Input might expect
    the aliases to be the names of markers in the model. */
    virtual const std::string& getAlias(unsigned index) const = 0;
    // TODO what's the best way to serialize aliases?

    /** Set the alias for a Channel. If this is a list Input, the aliases of all
    %Channels will be set to the provided string. If you wish to set the alias
    of only one %Channel, use the two-argument overload. */
    virtual void setAlias(const std::string& alias) = 0;

    /** Set the alias for the Channel indicated by the provided index. */
    virtual void setAlias(unsigned index, const std::string& alias) = 0;

    /** Get the short label for this Channel. If an alias has been set, the
    short label is the alias; otherwise, the short label is the name of the
    Output that has been connected to this Input. This method can be used only
    for non-list %Inputs; for list %Inputs, use the single-argument overload. */
    virtual std::string getShortLabel() const = 0;

    /** Get the short label for the Channel indicated by the provided index. If
    an alias has been set, the short label is the alias; otherwise, the short
    label is the name of the %Channel that has been connected to this Input. */
    virtual std::string getShortLabel(unsigned index) const = 0;

    /** Get the long label for this Channel. If an alias has been set, the long
    label is the alias; otherwise, the long label is the full path of the Output
    that has been connected to this Input. This method can be used only for
    non-list %Inputs; for list %Inputs, use the single-argument overload. */
    virtual std::string getLongLabel() const = 0;

    /** Get the long label for the Channel indicated by the provided index. If
    an alias has been set, the long label is the alias; otherwise, the long
    label is the full path of the %Channel that has been connected to this
    Input. */
    virtual std::string getLongLabel(unsigned index) const = 0;

    /** Break up a connectee name into its output path, channel name
     (empty for single-value outputs), and alias. This function writes
     to the passed-in outputPath, channelName, and alias.

     Examples:
     @verbatim
     /foo/bar/output
     outputPath is "/foo/bar/output"
     channelName is ""
     alias is ""

     /foo/bar/output:channel
     outputPath is "/foo/bar/output"
     channelName is "channel"
     alias is ""

     /foo/bar/output(baz)
     outputPath is "/foo/bar/output"
     channelName is ""
     alias is "baz"

     /foo/bar/output:channel(baz)
     outputPath is "/foo/bar/output"
     channelName is "channel"
     alias is "baz"
     @endverbatim
     */
>>>>>>> ccd790fa
    static bool parseConnecteeName(const std::string& connecteeName,
                                   std::string& outputPath,
                                   std::string& channelName,
                                   std::string& alias) {
        auto lastSlash = connecteeName.rfind("/");
        auto colon = connecteeName.rfind(":");
        auto leftParen = connecteeName.rfind("(");
        auto rightParen = connecteeName.rfind(")");
        
        std::string outputName = connecteeName.substr(lastSlash + 1,
                                    std::min(colon, leftParen) - lastSlash);
        outputPath = connecteeName.substr(0, std::min(colon, leftParen));
        
        // Channel name.
        if (colon != std::string::npos) {
            channelName = connecteeName.substr(colon + 1, leftParen - (colon + 1));
        } else {
            channelName = "";
        }
        
        // Alias.
        if (leftParen != std::string::npos && rightParen != std::string::npos) {
            alias = connecteeName.substr(leftParen + 1,
                                         rightParen - (leftParen + 1));
        } else {
            alias = "";
        }

        return true;
    }
    
protected:
    /** Create an AbstractInput (Connector) that connects only to an 
    AbstractOutput specified by name and stage at which it should be connected.
    Only Component should ever construct this class.
    @param name              name of the dependent (Abstract)Output.
    @param connecteeNameIndex Index of the property in the containing Component
                              that holds this Input's connectee_name(s).
    @param connectAtStage     Stage at which Input should be connected.
    @param owner              The component that contains this input. */
    AbstractInput(const std::string& name,
                  const PropertyIndex& connecteeNameIndex,
                  const SimTK::Stage& connectAtStage,
                  Component& owner) :
        AbstractConnector(name, connecteeNameIndex, connectAtStage, owner) {}
    
//=============================================================================
};  // END class AbstractInput


/** An Input<Y> must be connected by an Output<Y> */
template<class T>
class Input : public AbstractInput {
public:

    typedef typename Output<T>::Channel Channel;

    typedef std::vector<SimTK::ReferencePtr<const Channel>> ChannelList;
    typedef std::vector<std::string> AliasList;
    
    Input<T>* clone() const override { return new Input<T>(*this); }

    /** Connect this Input to the provided (Abstract)Output. */
    // Definition is in Component.h
    void connect(const AbstractOutput& output,
                 const std::string& alias = "") override;
    
    void connect(const AbstractChannel& channel,
                 const std::string& alias = "") override;

    /** Connect this Input given a root Component to search for
    the Output according to the connectee_name of this Input  */
    void findAndConnect(const Component& root) override;
    
    void disconnect() override {
        _connectees.clear();
        _aliases.clear();
    }
    
    bool isConnected() const override {
        return _connectees.size() == getNumConnectees();
    }
    
    /** Get the value of this Input when it is connected. Redirects to connected
    Output<T>'s getValue() with minimal overhead. This method can be used only
    for non-list Input(s). For list Input(s), use the other overload.         */
    const T& getValue(const SimTK::State &state) const {
        OPENSIM_THROW_IF(isListConnector(),
                         Exception,
                         "Input<T>::getValue(): an index must be "
                         "provided for a list input.");

        return getValue(state, 0);
    }

    /**Get the value of this Input when it is connected. Redirects to connected
    Output<T>'s getValue() with minimal overhead. Specify the index of the 
    Channel whose value is desired.                                           */
    const T& getValue(const SimTK::State &state, unsigned index) const {
        using SimTK::isIndexInRange;
        SimTK_INDEXCHECK(index, getNumConnectees(),
                         "Input<T>::getValue()");

        return _connectees[index].getRef().getValue(state);
    }

    /** Get the Channel associated with this Input. This method can only be
    used for non-list Input(s). For list Input(s), use the other overload.    */
    const Channel& getChannel() const {
        OPENSIM_THROW_IF(isListConnector(),
                         Exception,
                         "Input<T>::getChannel(): an index must be "
                         "provided for a list input.");

        return getChannel(0);
    }

    /** Get the Channel associated with this Input. Specify the index of the
    channel desired.                                                          */
    const Channel& getChannel(unsigned index) const {
<<<<<<< HEAD
        using SimTK::isIndexInRange;
        SimTK_INDEXCHECK_ALWAYS(index, getNumConnectees(),
                                "Input<T>::getChannel()");
        assert(isConnected());
=======
        OPENSIM_THROW_IF(index >= getNumConnectees(),
                         IndexOutOfRange,
                         index, 0, getNumConnectees() - 1u);

>>>>>>> ccd790fa
        return _connectees[index].getRef();
    }
    
    const std::string& getAlias() const override {
        OPENSIM_THROW_IF_FRMOBJ(!isConnected(),
                                InputNotConnected, getName());
        OPENSIM_THROW_IF(isListConnector(),
                         Exception,
                         "Input<T>::getAlias(): this is a list Input; an index "
                         "must be provided.");

        return getAlias(0);
    }
    
<<<<<<< HEAD
    const std::string& getAnnotation(unsigned index) const override {
        using SimTK::isIndexInRange;
        SimTK_INDEXCHECK_ALWAYS(index, getNumConnectees(),
                                "Input<T>::getAnnotation()");
        assert(isConnected());
        return _annotations[index];
=======
    const std::string& getAlias(unsigned index) const override {
        OPENSIM_THROW_IF_FRMOBJ(!isConnected(),
                                InputNotConnected, getName());
        OPENSIM_THROW_IF(index >= getNumConnectees(),
                         IndexOutOfRange,
                         index, 0, getNumConnectees() - 1u);

        return _aliases[index];
>>>>>>> ccd790fa
    }

    void setAlias(const std::string& alias) override {
        OPENSIM_THROW_IF_FRMOBJ(!isConnected(),
                                InputNotConnected, getName());

        for (unsigned i=0; i<getNumConnectees(); ++i)
            setAlias(i, alias);
    }

    void setAlias(unsigned index, const std::string& alias) override {
        OPENSIM_THROW_IF_FRMOBJ(!isConnected(),
                                InputNotConnected, getName());
        OPENSIM_THROW_IF(index >= getNumConnectees(),
                         IndexOutOfRange,
                         index, 0, getNumConnectees() - 1u);

        _aliases[index] = alias;
    }

    std::string getShortLabel() const override {
        OPENSIM_THROW_IF_FRMOBJ(!isConnected(),
                                InputNotConnected, getName());
        OPENSIM_THROW_IF(isListConnector(),
                         Exception,
                         "Input<T>::getShortLabel(): this is a list Input; an "
                         "index must be provided.");

        return getShortLabel(0);
    }

    std::string getShortLabel(unsigned index) const override {
        OPENSIM_THROW_IF_FRMOBJ(!isConnected(),
                                InputNotConnected, getName());
        OPENSIM_THROW_IF(index >= getNumConnectees(),
                         IndexOutOfRange,
                         index, 0, getNumConnectees() - 1u);

        const std::string alias = getAlias(index);
        return !alias.empty() ? alias : getChannel(index).getChannelName();
    }

    std::string getLongLabel() const override {
        OPENSIM_THROW_IF_FRMOBJ(!isConnected(),
                                InputNotConnected, getName());
        OPENSIM_THROW_IF(isListConnector(),
                         Exception,
                         "Input<T>::getLongLabel(): this is a list Input; an "
                         "index must be provided.");

        return getLongLabel(0);
    }

    std::string getLongLabel(unsigned index) const override {
        OPENSIM_THROW_IF_FRMOBJ(!isConnected(),
                                InputNotConnected, getName());
        OPENSIM_THROW_IF(index >= getNumConnectees(),
                         IndexOutOfRange,
                         index, 0, getNumConnectees() - 1u);

        const std::string alias = getAlias(index);
        if (!alias.empty())
            return alias;

        return getChannel(index).getPathName();
    }

    /** Access the values of all the channels connected to this Input as a 
    SimTK::Vector_<T>. The elements are in the same order as the channels.
    */
    SimTK::Vector_<T> getVector(const SimTK::State& state) const {
        SimTK::Vector_<T> v(_connectees.size());
        for (int ichan = 0; ichan < _connectees.size(); ++ichan) {
            v[ichan] = _connectees[ichan]->getValue(state);
        }
        return v;
    }
    
    /** Get const access to the channels connected to this input.
        You can use this to iterate through the channels.
        @code{.cpp}
        for (const auto& chan : getChannels()) {
            std::cout << chan.getValue(state) << std::endl;
        }
        @endcode
    */
    const ChannelList& getChannels() const {
        return _connectees;
    }
    
    /** Return the typename of the Output value, T, that satisfies
        this Input<T>. No reason to return Output<T> since it is a
        given that only an Output can satisfy an Input. */
    std::string getConnecteeTypeName() const override {
        return SimTK::NiceTypeName<T>::namestr();
    }

    SimTK_DOWNCAST(Input, AbstractInput);

protected:
    /** Create an Input<T> (Connector) that can only connect to an Output<T>
    name and stage at which it should be connected. Only Component should ever
    construct an Input.
    @param name               name of the Output dependency.
    @param connecteeNameIndex Index of the property in the containing Component
                              that holds this Input's connectee_name(s).
    @param connectAtStage     Stage at which Input should be connected.
    @param owner              The component that contains this input. */
    Input(const std::string& name, const PropertyIndex& connecteeNameIndex,
          const SimTK::Stage& connectAtStage, Component& owner) :
        AbstractInput(name, connecteeNameIndex, connectAtStage, owner) {}
    
    /** So that Component can construct an Input. */
    friend Component;
    
private:
    SimTK::ResetOnCopy<ChannelList> _connectees;
<<<<<<< HEAD
    // Annotations are serialized, since tools may depend on them for
    // interpreting the connected channels.
    SimTK::ResetOnCopy<AnnotationList> _annotations;
=======
    // TODO I think the aliases need to be serialized, since
    // tools may depend on them for interpreting the connected channels.
    SimTK::ResetOnCopy<AliasList> _aliases;
>>>>>>> ccd790fa
}; // END class Input<Y>


// =============================================================================
// Macros for declaring Connectors and Inputs.
// =============================================================================
// Connectors and Inputs have an associated connectee_name property in the
// Component that contains them. These macros are used to create that property.
#ifndef SWIG
// TODO internal documentation
// TODO property type should be ComponentPath/OutputPath/ChannelPath.

// The initial/default value is an empty string.
#define OpenSim_DECLARE_PROPERTY_CONNECTEE_NAME(pname, comment)             \
    PropertyIndex PropertyIndex_##pname =                                   \
            this->template addProperty<std::string>(#pname,comment,"");
#define OpenSim_DECLARE_LIST_PROPERTY_CONNECTEE_NAMES(pname, comment)       \
    PropertyIndex PropertyIndex_##pname =                                   \
            this->template addListProperty<std::string>                     \
                (#pname, comment, 0, std::numeric_limits<int>::max());
#else
// No need to wrap internal PropertyIndex.
#define OpenSim_DECLARE_PROPERTY_CONNECTEE_NAME(pname, comment)
#define OpenSim_DECLARE_LIST_PROPERTY_CONNECTEE_NAMES(pname, comment)
#endif

        
/// @name Creating Connectors to other objects for your Component
/// Use these macros at the top of your component class declaration,
/// near where you declare @ref Property properties.
/// @{
/** Create a socket for this component's dependence on another component.
 * You must specify the type of the component that can be connected to this
 * connector. The comment should describe how the connected component
 * (connectee) is used by this component.
 *
 * Here's an example for using this macro:
 * @code{.cpp}
 * #include <OpenSim/Simulation/Model/PhysicalOffsetFrame.h>
 * class MyComponent : public Component {
 * public:
 *     OpenSim_DECLARE_CONNECTOR(parent, PhysicalOffsetFrame,
 *             "To locate this component.");
 *     ...
 * };
 * @endcode
 *
 * @note This macro requires that you have included the header that defines
 * type `T`, as shown in the example above. We currently do not support
 * declaring connectors if `T` is only forward-declared.
 *
 * @note If you use this macro in your class, then you should *NOT* implement
 * a custom copy constructor---try to use the default one. The Connector will
 * not get copied properly if you create a custom copy constructor.
 * We may add support for custom copy constructors with Connectors in the
 * future.
 *
 * @see Component::constructConnector()
 * @relates OpenSim::Connector */
// The DECLARE_PROPERTY macro must come first, as the Connector constructor
// requires the PropertyIndex (and Property) created by the DECLARE_PROPERTY
// macro.
#define OpenSim_DECLARE_CONNECTOR(cname, T, comment)                        \
    OpenSim_DECLARE_PROPERTY_CONNECTEE_NAME(                                \
            connector_##cname##_connectee_name,                             \
            "Path to a Component to satisfy the Connector '"                \
            #cname "' of type " #T " (description: " comment ").");         \
    /** @name Connectors                                                 */ \
    /** @{                                                               */ \
    /** comment                                                          */ \
    /** In an XML file, you can set this Connector's connectee name      */ \
    /** via the <b>\<connector_##cname##_connectee_name\></b> element.   */ \
    /** This connector was generated with the                            */ \
    /** #OpenSim_DECLARE_CONNECTOR macro.                                */ \
    OpenSim_DOXYGEN_Q_PROPERTY(T, cname)                                    \
    /** @}                                                               */ \
    /** @cond                                                            */ \
    bool _connector_##cname {                                               \
        this->template constructConnector<T>(#cname,                        \
                PropertyIndex_connector_##cname##_connectee_name)           \
    };                                                                      \
    /** @endcond                                                         */

// The following doxygen-like description does NOT actually appear in doxygen.
/* Preferably, use the #OpenSim_DECLARE_CONNECTOR macro. Only use this macro
 * when are you unable to include the header that defines type `T`. This might
 * be the case if you have a circular dependency between your class and `T`.
 * In such cases, you must:
 *
 *  -# forward-declare type `T`
 *  -# call this macro inside the definition of your class, and
 *  -# call #OpenSim_DEFINE_CONNECTOR_FD in your class's .cpp file (notice the
 *      difference: DEFINE vs DECLARE).
 *
 * MyComponent.h:
 * @code{.cpp}
 * namespace OpenSim {
 * class PhysicalOffsetFrame;
 * class MyComponent : public Component {
 * OpenSim_DECLARE_CONCRETE_OBJECT(MyComponent, Component);
 * public:
 *     OpenSim_DECLARE_CONNECTOR_FD(parent, PhysicalOffsetFrame,
 *             "To locate this component.");
 *     ...
 * };
 * }
 * @endcode
 *
 * MyComponent.cpp:
 * @code{.cpp}
 * #include "MyComponent.h"
 * OpenSim_DEFINE_CONNECTOR_FD(parent, OpenSim::MyComponent);
 * ...
 * @endcode
 *
 * You can also look at the OpenSim::Geometry source code for an example.
 *
 * @note Do NOT forget to call OpenSim_DEFINE_CONNECTOR_FD in your .cpp file!
 *
 * The "FD" in the name of this macro stands for "forward-declared."
 *
 * @warning This macro is experimental and may be removed in future versions.
 *
 *
 * @note If you use this macro in your class, then you should *NOT* implement
 * a custom copy constructor---try to use the default one. The Connector will
 * not get copied properly if you create a custom copy constructor.
 * We may add support for custom copy constructors with Connectors in the
 * future.
 *
 * @see Component::constructConnector()
 * @relates OpenSim::Connector */
#define OpenSim_DECLARE_CONNECTOR_FD(cname, T, comment)                     \
    OpenSim_DECLARE_PROPERTY_CONNECTEE_NAME(                                \
            connector_##cname##_connectee_name,                             \
            "Path to a Component to satisfy the Connector '"                \
            #cname "' of type " #T " (description: " comment ").");         \
    /** @name Connectors                                                 */ \
    /** @{                                                               */ \
    /** comment                                                          */ \
    /** In an XML file, you can set this Connector's connectee name      */ \
    /** via the <b>\<connector_##cname##_connectee_name\></b> element.   */ \
    OpenSim_DOXYGEN_Q_PROPERTY(T, cname)                                    \
    /** @}                                                               */ \
    /** @cond                                                            */ \
    bool _connector_##cname {                                               \
        constructConnector_##cname()                                        \
    };                                                                      \
    /* Declare the method used in the in-class member initializer.       */ \
    /* This method will be defined by OpenSim_DEFINE_CONNECTOR_FD.       */ \
    bool constructConnector_##cname();                                      \
    /* Remember the provided type so we can use it in the DEFINE macro.  */ \
    typedef T _connector_##cname##_type;                                    \
    /** @endcond                                                         */

// The following doxygen-like description does NOT actually appear in doxygen.
/* When specifying a Connector to a forward-declared type (using
 * OpenSim_DECLARE_CONNECTOR_FD in the class definition), you must call this
 * macro in your .cpp file.  The arguments are the name of the connector (the
 * same one provided to OpenSim_DECLARE_CONNECTOR_FD) and the class in which
 * the connector exists. See #OpenSim_DECLARE_CONNECTOR_FD for an example.
 *
 * @warning This macro is experimental and may be removed in future versions.
 *
 * @see #OpenSim_DECLARE_CONNECTOR_FD
 * @relates OpenSim::Connector */
// This macro defines the method that the in-class member initializer calls
// to construct the Connector. The reason why this must be in the .cpp file is
// that putting the template member function `template <typename T>
// Component::constructConnector` in the header requires that `T` is not an
// incomplete type (specifically, when compiling cpp files for classes OTHER
// than `MyComponent` but that include MyComponent.h). OpenSim::Geometry is an
// example of this scenario.
#define OpenSim_DEFINE_CONNECTOR_FD(cname, Class)                           \
bool Class::constructConnector_##cname() {                                  \
    using T = _connector_##cname##_type;                                    \
    return this->template constructConnector<T>(#cname,                     \
                PropertyIndex_connector_##cname##_connectee_name);          \
}
/// @}

/// @name Creating Inputs for your Component
/// Use these macros at the top of your component class declaration,
/// near where you declare @ref Property properties.
/// @{
/** Create a socket for this component's dependence on an output signal from
 *  another component. It is a placeholder for an Output that can be connected
 *  to it. An output must have the same type T as an input to be connected
 *  to it. You must also specify the stage at which you require this input
 *  quantity. The comment should describe how the input quantity is used.
 *
 *  An Input declared with this macro can connect to only one Output.
 *
 *  Here's an example for using this macro:
 *  @code{.cpp}
 *  class MyComponent : public Component {
 *  public:
 *      OpenSim_DECLARE_INPUT(emg, double, SimTK::Stage::Velocity, "For validation.");
 *      ...
 *  };
 *  @endcode
 *
 * @note If you use this macro in your class, then you should *NOT* implement
 * a custom copy constructor---try to use the default one. The Input will
 * not get copied properly if you create a custom copy constructor.
 * We may add support for custom copy constructors with Inputs in the future.
 *
 * @see Component::constructInput()
 * @relates OpenSim::Input */
// The DECLARE_PROPERTY macro must come first, as the Input constructor requires
// the PropertyIndex (and Property) created by the DECLARE_PROPERTY macro.
#define OpenSim_DECLARE_INPUT(iname, T, istage, comment)                    \
    OpenSim_DECLARE_PROPERTY_CONNECTEE_NAME(input_##iname##_connectee_name, \
            "Path to an output (channel) to satisfy the one-value Input '"  \
            #iname "' of type " #T " (description: " comment ").");         \
    /** @name Inputs                                                     */ \
    /** @{                                                               */ \
    /** comment                                                          */ \
    /** This input is needed at stage istage.                            */ \
    /** In an XML file, you can set this Input's connectee name          */ \
    /** via the <b>\<input_##iname##_connectee_name\></b> element.       */ \
    /** This input was generated with the                                */ \
    /** #OpenSim_DECLARE_INPUT macro.                                    */ \
    OpenSim_DOXYGEN_Q_PROPERTY(T, iname)                                    \
    /** @}                                                               */ \
    /** @cond                                                            */ \
    bool _has_input_##iname {                                               \
        this->template constructInput<T>(#iname,                            \
                PropertyIndex_input_##iname##_connectee_name, istage)       \
    };                                                                      \
    /** @endcond                                                         */

// TODO create new macros to handle custom copy constructors: with
// constructInput_() methods, etc. NOTE: constructProperty_() must be called first
// within these macros, b/c the connectee_name property must exist before the
// Input etc is constructed.


/** Create a list input, which can connect to more than one Channel. This
 * makes sense for components like reporters that can handle a flexible
 * number of input values. 
 *
 * @note If you use this macro in your class, then you should *NOT* implement
 * a custom copy constructor---try to use the default one. The Input will
 * not get copied properly if you create a custom copy constructor.
 * We may add support for custom copy constructors with Inputs in the future.
 *
 * @see Component::constructInput()
 * @relates OpenSim::Input */
#define OpenSim_DECLARE_LIST_INPUT(iname, T, istage, comment)               \
    OpenSim_DECLARE_LIST_PROPERTY_CONNECTEE_NAMES(                          \
            input_##iname##_connectee_names,                                \
            "Paths to outputs (channels) to satisfy the list Input '"       \
            #iname "' of type " #T " (description: " comment "). "          \
            "To specify multiple paths, put spaces between them.");         \
    /** @name Inputs (list)                                              */ \
    /** @{                                                               */ \
    /** comment                                                          */ \
    /** This input can connect to multiple outputs, all of which are     */ \
    /** needed at stage istage.                                          */ \
    /** In an XML file, you can set this Input's connectee name          */ \
    /** via the <b>\<input_##iname##_connectee_names\></b> element.      */ \
    /** This input was generated with the                                */ \
    /** #OpenSim_DECLARE_LIST_INPUT macro.                               */ \
    OpenSim_DOXYGEN_Q_PROPERTY(T, iname)                                    \
    /** @}                                                               */ \
    /** @cond                                                            */ \
    bool _has_input_##iname {                                               \
        this->template constructInput<T>(#iname,                            \
                PropertyIndex_input_##iname##_connectee_names, istage)      \
    };                                                                      \
    /** @endcond                                                         */
/// @}

} // end of namespace OpenSim

#endif  // OPENSIM_COMPONENT_CONNECTOR_H_<|MERGE_RESOLUTION|>--- conflicted
+++ resolved
@@ -56,9 +56,8 @@
     InputNotConnected(const std::string& file,
                       size_t line,
                       const std::string& func,
-                      const Object& obj,
                       const std::string& inputName) :
-        Exception(file, line, func, obj) {
+        Exception(file, line, func) {
         std::string msg = "Input '" + inputName;
         msg += "' has not been connected.";
         addMessage(msg);
@@ -408,7 +407,7 @@
 this input (that is, the connectees). The syntax for the `connectee_name`
 property is as follows:
 @verbatim
-<path/to/component/><output_name>[:<channel_name>][(<annotation>)]
+<path/to/component/><output_name>[:<channel_name>][(<alias>)]
 @endverbatim
 Angle brackets indicate fields that one would fill in, and square brackets
 indicate optional fields. The `<path/to/component>` can be relative or
@@ -416,9 +415,8 @@
 desired Output relative to the location of the Component that contains this
 Input. The `<path/to/component>` and `<output_name>` must always be specified.
 The `<channel_name>` should only be specified if the %Output is a list output
-(i.e., it has multiple channels). The `<annotation>` is a name for the
-output/channel that is specific to this input, and it is optional (if left out,
-the annotation becomes the channel name).
+(i.e., it has multiple channels). The `<alias>` is a name for the
+output/channel that is specific to this input, and it is optional.
 All fields should contain only letters, numbers, and underscores (the path
 to the component can contain slashes and periods); fields must *not* contain
 spaces.
@@ -428,7 +426,7 @@
    `left_ankle` channel.
  - `../averager/output(knee_joint_center)`: The component `../averager`
    (presumably a component that averages its inputs) has an output named
-   `output`, and we are annotating this output as `knee_joint_center`.
+   `output`, and we are aliasing this output as `knee_joint_center`.
  - `/leg_model/soleus/activation`: This connectee name uses the absolute path
    to component `soleus`, which has an output named `activation`.
 
@@ -456,69 +454,6 @@
         throw Exception(msg.str(), __FILE__, __LINE__);
     }
 
-<<<<<<< HEAD
-    /** Input-specific Connect. Connect this Input to a single-value Output or
-    if this is a list Input and the output is a list Output, connect to 
-    all the channels of the Output.
-    You can optionally provide an annotation of the output that is specific
-    to its use by the component that owns this input. If this method
-    connects to multiple channels, the annotation will be used for all 
-    the channels. If you do not specify an annotation, it becomes the name
-    of the output (or channel, if there are multiple channels). */
-    virtual void connect(const AbstractOutput& output,
-                         const std::string& annotation = "") = 0;
-    /** Connect to a single output channel. This can be used with either
-    single-value or list Inputs.
-    You can optionally provide an annotation of the output that is specific
-    to its use by the component that owns this input. If you do not specify
-    an annotation, it becomes the name of the channel. */
-    virtual void connect(const AbstractChannel& channel,
-                         const std::string& annotation = "") = 0;
-    
-    /** An Annotation is a description of a channel that is specific to how
-    this input should use that channel. For example, the component
-    containing this Input might expect the annotations to be the names
-    of markers in the model. If no annotation was provided when connecting,
-    the annotation is the name of the channel. This method can be used only for
-    non-list inputs. For list-inputs, use the other overload.                 */
-    virtual const std::string& getAnnotation() const = 0;
-
-    /** An Annotation is a description of a channel that is specific to how
-    this input should use that channel. For example, the component
-    containing this Input might expect the annotations to be the names
-    of markers in the model. If no annotation was provided when connecting,
-    the annotation is the name of the channel. Specify the specific Channel 
-    desired through the index.                                                */
-    virtual const std::string& getAnnotation(unsigned index) const = 0;
-    
-    /** Break up a connectee name into its output path, channel name
-    (empty for single-value outputs), and annotation. This function writes
-    to the passed-in outputPath, channelName, and annotation.
-    
-    Examples:
-    @verbatim
-    /foo/bar/output
-    outputPath is "/foo/bar/output"
-    channelName is ""
-    annotation is "output"
-    
-    /foo/bar/output:channel
-    outputPath is "/foo/bar/output"
-    channelName is "channel"
-    annotation is "channel"
-    
-    /foo/bar/output(anno)
-    outputPath is "/foo/bar/output"
-    channelName is ""
-    annotation is "anno"
-    
-    /foo/bar/output:channel(anno)
-    outputPath is "/foo/bar/output"
-    channelName is "channel"
-    annotation is "anno"
-    @endverbatim
-    */
-=======
     /** Connect this Input to a single-valued (single-channel) Output or, if
     this is a list %Input and the %Output is a list %Output, connect to all the
     channels of the %Output. You can optionally provide an alias that will be
@@ -527,19 +462,18 @@
     channels. */
     virtual void connect(const AbstractOutput& output,
                          const std::string& alias = "") = 0;
-
-    /** Connect this Input to a single-valued (single-channel) Output. This
+    /** Connect this Input to a single output channel. This
     method can be used with both single-valued and list %Inputs. You can
     optionally provide an alias that will be used by the Component owning this
-    %Input to refer to the %Output. */
+    %Input to refer to the %Channel. */
     virtual void connect(const AbstractChannel& channel,
                          const std::string& alias = "") = 0;
-
+    
     /** Get the alias for a Channel. An alias is a description for a %Channel
     that is specific to how the Input will use the %Channel. For example, the
     Component that owns this %Input might expect the aliases to be the names of
     markers in the model. This method can be used only for non-list %Inputs; for
-    list %Inputs, use the single-argument overload. */
+    list %Inputs, use the overload that takes an index. */
     virtual const std::string& getAlias() const = 0;
 
     /** Get the alias for the Channel indicated by the provided index. An alias
@@ -547,7 +481,6 @@
     the %Channel. For example, the Component that owns this %Input might expect
     the aliases to be the names of markers in the model. */
     virtual const std::string& getAlias(unsigned index) const = 0;
-    // TODO what's the best way to serialize aliases?
 
     /** Set the alias for a Channel. If this is a list Input, the aliases of all
     %Channels will be set to the provided string. If you wish to set the alias
@@ -607,7 +540,6 @@
      alias is "baz"
      @endverbatim
      */
->>>>>>> ccd790fa
     static bool parseConnecteeName(const std::string& connecteeName,
                                    std::string& outputPath,
                                    std::string& channelName,
@@ -728,23 +660,16 @@
     /** Get the Channel associated with this Input. Specify the index of the
     channel desired.                                                          */
     const Channel& getChannel(unsigned index) const {
-<<<<<<< HEAD
+        OPENSIM_THROW_IF(!isConnected(), InputNotConnected, getName());
         using SimTK::isIndexInRange;
         SimTK_INDEXCHECK_ALWAYS(index, getNumConnectees(),
                                 "Input<T>::getChannel()");
-        assert(isConnected());
-=======
-        OPENSIM_THROW_IF(index >= getNumConnectees(),
-                         IndexOutOfRange,
-                         index, 0, getNumConnectees() - 1u);
-
->>>>>>> ccd790fa
+
         return _connectees[index].getRef();
     }
     
     const std::string& getAlias() const override {
-        OPENSIM_THROW_IF_FRMOBJ(!isConnected(),
-                                InputNotConnected, getName());
+        OPENSIM_THROW_IF(!isConnected(), InputNotConnected, getName());
         OPENSIM_THROW_IF(isListConnector(),
                          Exception,
                          "Input<T>::getAlias(): this is a list Input; an index "
@@ -753,46 +678,33 @@
         return getAlias(0);
     }
     
-<<<<<<< HEAD
-    const std::string& getAnnotation(unsigned index) const override {
+    const std::string& getAlias(unsigned index) const override {
+        OPENSIM_THROW_IF(!isConnected(), InputNotConnected, getName());
         using SimTK::isIndexInRange;
         SimTK_INDEXCHECK_ALWAYS(index, getNumConnectees(),
-                                "Input<T>::getAnnotation()");
-        assert(isConnected());
-        return _annotations[index];
-=======
-    const std::string& getAlias(unsigned index) const override {
-        OPENSIM_THROW_IF_FRMOBJ(!isConnected(),
-                                InputNotConnected, getName());
-        OPENSIM_THROW_IF(index >= getNumConnectees(),
-                         IndexOutOfRange,
-                         index, 0, getNumConnectees() - 1u);
+                                "Input<T>::getAlias()");
 
         return _aliases[index];
->>>>>>> ccd790fa
     }
 
     void setAlias(const std::string& alias) override {
-        OPENSIM_THROW_IF_FRMOBJ(!isConnected(),
-                                InputNotConnected, getName());
+        OPENSIM_THROW_IF(!isConnected(), InputNotConnected, getName());
 
         for (unsigned i=0; i<getNumConnectees(); ++i)
             setAlias(i, alias);
     }
 
     void setAlias(unsigned index, const std::string& alias) override {
-        OPENSIM_THROW_IF_FRMOBJ(!isConnected(),
-                                InputNotConnected, getName());
-        OPENSIM_THROW_IF(index >= getNumConnectees(),
-                         IndexOutOfRange,
-                         index, 0, getNumConnectees() - 1u);
+        OPENSIM_THROW_IF(!isConnected(), InputNotConnected, getName());
+        using SimTK::isIndexInRange;
+        SimTK_INDEXCHECK_ALWAYS(index, getNumConnectees(),
+                                "Input<T>::setAlias()");
 
         _aliases[index] = alias;
     }
 
     std::string getShortLabel() const override {
-        OPENSIM_THROW_IF_FRMOBJ(!isConnected(),
-                                InputNotConnected, getName());
+        OPENSIM_THROW_IF(!isConnected(), InputNotConnected, getName());
         OPENSIM_THROW_IF(isListConnector(),
                          Exception,
                          "Input<T>::getShortLabel(): this is a list Input; an "
@@ -802,19 +714,17 @@
     }
 
     std::string getShortLabel(unsigned index) const override {
-        OPENSIM_THROW_IF_FRMOBJ(!isConnected(),
-                                InputNotConnected, getName());
-        OPENSIM_THROW_IF(index >= getNumConnectees(),
-                         IndexOutOfRange,
-                         index, 0, getNumConnectees() - 1u);
+        OPENSIM_THROW_IF(!isConnected(), InputNotConnected, getName());
+        using SimTK::isIndexInRange;
+        SimTK_INDEXCHECK_ALWAYS(index, getNumConnectees(),
+                                "Input<T>::getShortLabel()");
 
         const std::string alias = getAlias(index);
         return !alias.empty() ? alias : getChannel(index).getChannelName();
     }
 
     std::string getLongLabel() const override {
-        OPENSIM_THROW_IF_FRMOBJ(!isConnected(),
-                                InputNotConnected, getName());
+        OPENSIM_THROW_IF(!isConnected(), InputNotConnected, getName());
         OPENSIM_THROW_IF(isListConnector(),
                          Exception,
                          "Input<T>::getLongLabel(): this is a list Input; an "
@@ -824,11 +734,10 @@
     }
 
     std::string getLongLabel(unsigned index) const override {
-        OPENSIM_THROW_IF_FRMOBJ(!isConnected(),
-                                InputNotConnected, getName());
-        OPENSIM_THROW_IF(index >= getNumConnectees(),
-                         IndexOutOfRange,
-                         index, 0, getNumConnectees() - 1u);
+        OPENSIM_THROW_IF(!isConnected(), InputNotConnected, getName());
+        using SimTK::isIndexInRange;
+        SimTK_INDEXCHECK_ALWAYS(index, getNumConnectees(),
+                                "Input<T>::getLongLabel()");
 
         const std::string alias = getAlias(index);
         if (!alias.empty())
@@ -887,15 +796,9 @@
     
 private:
     SimTK::ResetOnCopy<ChannelList> _connectees;
-<<<<<<< HEAD
-    // Annotations are serialized, since tools may depend on them for
+    // Aliases are serialized, since tools may depend on them for
     // interpreting the connected channels.
-    SimTK::ResetOnCopy<AnnotationList> _annotations;
-=======
-    // TODO I think the aliases need to be serialized, since
-    // tools may depend on them for interpreting the connected channels.
     SimTK::ResetOnCopy<AliasList> _aliases;
->>>>>>> ccd790fa
 }; // END class Input<Y>
 
 
