set(KIT opensim)

if(BUILD_PYTHON_WRAPPING)

find_package(PythonLibs 2.7)
find_package(PythonInterp 2.7 REQUIRED)

if(NOT PYTHONLIBS_FOUND)
    message(FATAL_ERROR "Cannot build Python wrapping because "
        "Python libraries were not found. Either turn "
        "BUILD_PYTHON_WRAPPING off or install Python "
        "libraries (on Ubuntu, sudo apt-get install python2.7-dev).")
endif()


# Location of the opensim python package in the build directory, for testing.
set(PYTHON_PACKAGE_BINARY_DIR "${CMAKE_CURRENT_BINARY_DIR}/opensim")

# Generate source code for wrapper using SWIG.
# --------------------------------------------
set(swig_output_cxx_file_fullname
    ${CMAKE_CURRENT_BINARY_DIR}/pyOpenSim_wrap.cxx)
set(swig_output_header_file_fullname
    ${CMAKE_CURRENT_BINARY_DIR}/pyOpenSim_wrap.h)
set(swig_interface_file_fullname
    ${OpenSim_SOURCE_DIR}/OpenSim/Wrapping/Python/swig/pyWrapOpenSim.i)

# Using a custom command / custom target pair so that SWIG is only run when
# it's out of date. Previously, we used a custom target only. But, custom
# targets are always out of date.
# TODO can use `swig -M` to detect file dependencies for CMake.
add_custom_command(
    OUTPUT "${PYTHON_PACKAGE_BINARY_DIR}/opensim/opensim.py"
        ${swig_output_cxx_file_fullname} ${swig_output_header_file_fullname}
    COMMAND ${SWIG_EXECUTABLE} -v -c++ -python
        #-debug-tmused # Which typemaps were used?
        -I${OpenSim_SOURCE_DIR}
        -I${OpenSim_SOURCE_DIR}/OpenSim/Wrapping/
        -I${Simbody_INCLUDE_DIR}
        -o ${swig_output_cxx_file_fullname}
        -outdir "${PYTHON_PACKAGE_BINARY_DIR}/opensim"
        ${swig_interface_file_fullname}
    DEPENDS ${swig_interface_file_fullname})

add_custom_target(PyWrap
    DEPENDS "${PYTHON_PACKAGE_BINARY_DIR}/opensim/opensim.py"
        ${swig_output_cxx_file_fullname}
        ${swig_output_header_file_fullname})

set_target_properties(PyWrap PROPERTIES
    PROJECT_LABEL "Python - Generate source code"
    FOLDER "Wrapping (scripting)")


# Compile python wrapper files.
# -----------------------------
set(SOURCE_FILES "${swig_output_cxx_file_fullname}")
set(INCLUDE_FILES "${swig_output_header_file_fullname}")

if(${CMAKE_CXX_COMPILER_ID} MATCHES "GNU" OR
        ${CMAKE_CXX_COMPILER_ID} MATCHES "Clang")
    # Turn off optimization for SWIG wrapper code. Optimization slows down
    # compiling and also requires lots of memory. Also, there's not much to gain
    # from an optimized wrapper file. 
    # Note that the last optimization flag is what counts for GCC. So an -O0
    # later on the command line overrides a previous -O2.
    set(_COMPILE_FLAGS "-O0")

    if(${CMAKE_CXX_COMPILER_ID} MATCHES "Clang")
        # swig 2.0.10 uses the c++ register keyword, which Clang tells us is
        # deprecated. While still using swig 2.0.10, we suppress this warning.
        # In some versions of Clang, this warning is Wdeprecated-register.
        # TODO remove when we upgrade swig.
        set(_COMPILE_FLAGS "${_COMPILE_FLAGS} -Wno-deprecated")
    endif()

    set_source_files_properties("${swig_output_cxx_file_fullname}"
        PROPERTIES COMPILE_FLAGS "${_COMPILE_FLAGS}")
endif()
# TODO disable optimization on Windows.

include_directories(${OpenSim_SOURCE_DIR} 
                    ${OpenSim_SOURCE_DIR}/Vendors 
                    ${PYTHON_INCLUDE_PATH}
)

link_libraries(osimCommon osimSimulation osimAnalyses osimTools osimActuators
    ${PYTHON_LIBRARIES})

add_library(_${KIT} SHARED ${SOURCE_FILES} ${INCLUDE_FILES})

# Resulting library must be named _opensim.so on Unix, _opensim.pyd on Windows.
set_target_properties(_${KIT} PROPERTIES
<<<<<<< HEAD
    PROJECT_LABEL "Python Bindings - _${KIT}"
    PREFIX ""
    # Most shared libraries go into the root build dir; not so for _opensim.
    ARCHIVE_OUTPUT_DIRECTORY "${PYTHON_PACKAGE_BINARY_DIR}/opensim"
    LIBRARY_OUTPUT_DIRECTORY "${PYTHON_PACKAGE_BINARY_DIR}/opensim"
    RUNTIME_OUTPUT_DIRECTORY "${PYTHON_PACKAGE_BINARY_DIR}/opensim"
=======
   DEFINE_SYMBOL ${EXPORT_MACRO}
   PROJECT_LABEL "Python - _${KIT}"
   FOLDER "Wrapping (scripting)"
   PREFIX ""
>>>>>>> 5eda3fa4
)
if(WIN32)
    set_target_properties(_${KIT} PROPERTIES SUFFIX ".pyd")
elseif(APPLE)
    # Defaults to .dylib; change to .so.
    set_target_properties(_${KIT} PROPERTIES SUFFIX ".so")
endif()

# Create complete python package in the build tree.
# -------------------------------------------------
# Configure setup.py
configure_file(${CMAKE_CURRENT_SOURCE_DIR}/setup.py.in
    "${PYTHON_PACKAGE_BINARY_DIR}/setup.py" @ONLY)

# Copy source tree files into the build directory.
file(COPY __init__.py DESTINATION "${PYTHON_PACKAGE_BINARY_DIR}/opensim")

foreach(test_file tests/storage.sto "${OPENSIM_SHARED_TEST_FILES_DIR}/arm26.osim"
        "${OPENSIM_SHARED_TEST_FILES_DIR}/gait10dof18musc_subject01.osim")
    file(COPY "${test_file}"
         DESTINATION "${PYTHON_PACKAGE_BINARY_DIR}/opensim/tests")
endforeach()

# Test.
# -----
add_test(NAME python WORKING_DIRECTORY "${PYTHON_PACKAGE_BINARY_DIR}"
    # This command runs all the python tests in the tests directory from the
    # source tree. It's important to run the tests in the source tree so that
    # one can edit the tests and immediately re-run the tests without any
    # intermediate file copying.
    COMMAND "${PYTHON_EXECUTABLE}" -m unittest discover
                "${CMAKE_CURRENT_SOURCE_DIR}/tests" --verbose
    )
if(WIN32)
    set_tests_properties(python PROPERTIES ENVIRONMENT
        "PATH=${BUILD_BINARY_DIR}/${CMAKE_CFG_INTDIR}\\;$ENV{PATH}")
endif()

# Install python package.
# -----------------------
install(FILES "${PYTHON_PACKAGE_BINARY_DIR}/setup.py" DESTINATION sdk/python)
install(DIRECTORY "${PYTHON_PACKAGE_BINARY_DIR}/opensim" DESTINATION sdk/python)
install(DIRECTORY "${CMAKE_CURRENT_SOURCE_DIR}/tests"
        DESTINATION sdk/python/opensim)

endif(BUILD_PYTHON_WRAPPING)<|MERGE_RESOLUTION|>--- conflicted
+++ resolved
@@ -91,19 +91,13 @@
 
 # Resulting library must be named _opensim.so on Unix, _opensim.pyd on Windows.
 set_target_properties(_${KIT} PROPERTIES
-<<<<<<< HEAD
-    PROJECT_LABEL "Python Bindings - _${KIT}"
+    PROJECT_LABEL "Python - _${KIT}"
+    FOLDER "Wrapping (scripting)"
     PREFIX ""
     # Most shared libraries go into the root build dir; not so for _opensim.
     ARCHIVE_OUTPUT_DIRECTORY "${PYTHON_PACKAGE_BINARY_DIR}/opensim"
     LIBRARY_OUTPUT_DIRECTORY "${PYTHON_PACKAGE_BINARY_DIR}/opensim"
     RUNTIME_OUTPUT_DIRECTORY "${PYTHON_PACKAGE_BINARY_DIR}/opensim"
-=======
-   DEFINE_SYMBOL ${EXPORT_MACRO}
-   PROJECT_LABEL "Python - _${KIT}"
-   FOLDER "Wrapping (scripting)"
-   PREFIX ""
->>>>>>> 5eda3fa4
 )
 if(WIN32)
     set_target_properties(_${KIT} PROPERTIES SUFFIX ".pyd")
