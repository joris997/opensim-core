#ifndef OPENSIM_CMD_INFO_H_
#define OPENSIM_CMD_INFO_H_
/* -------------------------------------------------------------------------- *
 *                       OpenSim:  opensim-cmd_info.h                         *
 * -------------------------------------------------------------------------- *
 * The OpenSim API is a toolkit for musculoskeletal modeling and simulation.  *
 * See http://opensim.stanford.edu and the NOTICE file for more information.  *
 * OpenSim is developed at Stanford University and supported by the US        *
 * National Institutes of Health (U54 GM072970, R24 HD065690) and by DARPA    *
 * through the Warrior Web program.                                           *
 *                                                                            *
 * Copyright (c) 2005-2017 Stanford University and the Authors                *
 * Author(s): Frank C. Anderson, Ayman Habib, Chris Dembia                    *
 *                                                                            *
 * Licensed under the Apache License, Version 2.0 (the "License"); you may    *
 * not use this file except in compliance with the License. You may obtain a  *
 * copy of the License at http://www.apache.org/licenses/LICENSE-2.0.         *
 *                                                                            *
 * Unless required by applicable law or agreed to in writing, software        *
 * distributed under the License is distributed on an "AS IS" BASIS,          *
 * WITHOUT WARRANTIES OR CONDITIONS OF ANY KIND, either express or implied.   *
 * See the License for the specific language governing permissions and        *
 * limitations under the License.                                             *
 * -------------------------------------------------------------------------- */

#include <iostream>

#include <docopt.h>
#include "parse_arguments.h"

#include <OpenSim/OpenSim.h>

static const char HELP_INFO[] =
R"(Show description of properties in an OpenSim class.

Usage:
  opensim-cmd [options]... info [<class> [<property>]]
  opensim-cmd info -h | --help

Options:
<<<<<<< HEAD
  -v <level>, --log-level <level>  Specify the logging level (verbosity).
=======
  -d <level>, --log-level <level>  Specify the logging level (verbosity).
>>>>>>> c0215b33
  -L <path>, --library <path>  Load a plugin.

Description:
  If you do not supply any arguments, you get a list of all registered
  classes, including those from plugins.

  If you supply just <class>, you get a list of the properties in that
  class. If you supply <property> as well, you also get a description
  of that property. You can also get descriptions for classes from plugins.

Examples:
  opensim-cmd info
  opensim-cmd info PathActuator
  opensim-cmd info Model gravity
)";

int info(int argc, const char** argv) {

    using namespace OpenSim;

    std::map<std::string, docopt::value> args = OpenSim::parse_arguments(
            HELP_INFO, { argv + 1, argv + argc },
            true); // show help if requested

    // No arguments were provided.
    if (!args["<class>"]) {
        Object::PrintPropertyInfo(std::cout, "", false);
        return EXIT_SUCCESS;
    }

    // Class was provided.
    const std::string& className = args["<class>"].asString();
    const Object* object = Object::getDefaultInstanceOfType(className);
    if (object == nullptr) {
        throw Exception( "No registered class with name '" + className +
                "'. Did you intend to load a plugin?");
    }

    // Property was not provided.
    if (!args["<property>"]) {
        Object::PrintPropertyInfo(std::cout, className, false);
        return EXIT_SUCCESS;
    }

    // Both class and property were provided.
    const std::string& propName = args["<property>"].asString();

    const bool success = Object::PrintPropertyInfo(std::cout,
            className, propName, false);
    if (!success) {
        throw Exception("No property with name '" + propName +
                "' found in class '" + className + "'.");
    }
    return EXIT_SUCCESS;
}

#endif // OPENSIM_CMD_INFO_H_<|MERGE_RESOLUTION|>--- conflicted
+++ resolved
@@ -38,11 +38,7 @@
   opensim-cmd info -h | --help
 
 Options:
-<<<<<<< HEAD
-  -v <level>, --log-level <level>  Specify the logging level (verbosity).
-=======
   -d <level>, --log-level <level>  Specify the logging level (verbosity).
->>>>>>> c0215b33
   -L <path>, --library <path>  Load a plugin.
 
 Description:
