# This script is used by the Travis-CI (continuous integration) testing
# service to run opensim-core's tests with every GitHub push or pull-request.
# To learn about this file, go to http://docs.travis-ci.com/user/languages/c/
language: cpp

# Use container-based infrastructure to allow caching (for ccache).
sudo: false

# For thread_local support on macOS, we require xcode8 or greater.
# Before 2018, xcode7 was the default. Now that xcode8.3 is the default,
# we no longer need to specify an osx_image.
# https://docs.travis-ci.com/user/reference/osx/#OS-X-Version
# osx_image: xcode8
    
matrix:
  include:
    # "cron" means periodic (e.g., daily) builds. 
    # see https://travis-ci.org/opensim-org/opensim-core/settings
    # for our scheduled cron jobs.
    - if: type != cron
      os: linux
      compiler: clang
      env: BTYPE=Release WRAP=on  DOXY=on  NPROC=3 DEPLOY=yes
    - if: type != cron
      os: linux
      compiler: gcc
      env: BTYPE=Release WRAP=off DOXY=off NPROC=3 DEPLOY=no
    - if: type = cron
      os: linux
      compiler: clang
      env: BTYPE=Debug   WRAP=off DOXY=off NPROC=3 DEPLOY=no
    - if: type != cron
      os: osx
      compiler: clang
      env: BTYPE=Release WRAP=on  DOXY=off  NPROC=2 DEPLOY=yes OSX_TARGET=10.10
      
branches:
  except:
  # Branches containing Development Proposals do not need to be tested.
  # Exclude any branch whose name starts with devprop (case-insensitive).
  # For example, devprop-feature and DEVPROP_feature are ignored.
  - /^(?i:devprop).*$/

env:
  global:
    # The python tests look for OPENSIM_HOME.
    - OPENSIM_HOME=~/opensim-core
    - OPENSIM_DEPENDENCIES_BUILD_DIR=~/opensim_dependencies-build
    - OPENSIM_DEPENDENCIES_INSTALL_DIR=~/opensim_dependencies-install
    - SWIG_VER=3.0.8
    - PATH="$PATH:$TRAVIS_BUILD_DIR/.github"
    - USE_CCACHE=1
    - CCACHE_COMPRESS=1
    # For Clang to work with ccache.
    - CCACHE_CPP2=1

cache: ccache

addons:
  # Dependencies on linux.
  apt:
    sources:
      # For gcc >= 4.8
      - ubuntu-toolchain-r-test
      # for clang
      - llvm-toolchain-precise-3.5
      # For cmake >= 2.8.8 (for CMakePackageConfigHelpers)
      - kubuntu-backports
      - george-edison55-precise-backports # cmake 3.2.3 / doxygen 1.8.3

    packages:
      # Must explicitly list cmake-data, otherwise the incorrect
      # version of cmake-data will be sought to satisfy the dependencies
      # of cmake.
      - cmake-data
      - cmake
      # For Simbody.
      - liblapack-dev
      - g++-4.9
      - clang-3.5
      # In case someone wants to check for memory leaks.
      - valgrind
      # To build doxygen documentation.
      # TOO OLD; see below. - doxygen
      # python3 as linux and osx are still on python2
      - python3
      - python3-pip
  # To avoid being prompted when ssh'ing into sourceforge.
  ssh_known_hosts:
      # For uploading doxygen.
      - web.sourceforge.net
      # For deleting old doxygen.
      - shell.sourceforge.net
      # For uploading binaries.
      - frs.sourceforge.net

before_install:
  # If the Mac builds take too long when building bindings, then we can have the bindings 
  # (and doxygen) only build if we're going to deploy to sourceforge.
  #- if [[ "$TRAVIS_BRANCH" != "master" || "$TRAVIS_PULL_REQUEST" != "false" ]]; then export WRAP=off; export DOXY=off; fi

  - cd $TRAVIS_BUILD_DIR
  # Stop build if comment contains [skip travis].
  - if $(git log -n1 --format="%B" | grep --quiet '\[skip travis\]'); then exit; fi 
  
  - cmake --version # To help debug any cmake-related issues.
      
  ## Avoid bug on OSX (https://github.com/travis-ci/travis-ci/issues/6307)
  # This prevents the build from failing with:
  # `/Users/travis/build.sh: line 109: shell_session_update: command not found`
  # - if [ "$TRAVIS_OS_NAME" = "osx" ]; then rvm get head; fi
  
  # Avoid "Homebrew must be run under Ruby 2.3!"
  # https://github.com/PowerShell/PowerShell/issues/5062
  - if [[ "$TRAVIS_OS_NAME" == "osx" ]]; then brew update; fi
  
  ## Ensure that there are no tabs in source code.
  # GREP returns 0 (true) if there are any matches, and
  # we don't want any matches. If there are matches,
  # print a helpful message, and make the test fail by using "false".
  # The GREP command here checks for any tab characters in the the files
  # that match the specified pattern. GREP does not pick up explicit tabs
  # (e.g., literally a \t in a source file).
  - cd $TRAVIS_BUILD_DIR
  - if grep --line-num --recursive --exclude-dir="*dependencies*" --include={CMakeLists.txt,*.cpp,*.c,*.h} -P "\t" . ; then echo "Tabs found in the lines shown above. See CONTRIBUTING.md about tabs."; false; fi

  ## Set up environment variables.
  # Only if compiling with gcc, update environment variables to use the new
  # gcc.
  - if [ "$CXX" = "g++" ]; then export CXX="g++-4.9" CC="gcc-4.9"; fi
  - if [[ "$TRAVIS_OS_NAME" = "linux" && "$CXX" = "clang++" ]]; then export CXX="clang++-3.5" CC="clang-3.5"; fi

  ## Set up ccache.
  # Lots of this is borrowed from https://github.com/weitjong/Urho3D/blob/master/.travis.yml.
  # Since we install our own Clang, it's not set up for ccache. Workaround:
  - if [[ "$TRAVIS_OS_NAME" = "linux" && $CXX = *clang* ]]; then ln -s $(which ccache) $HOME/clang-3.5 && ln -s $(which ccache) $HOME/clang++-3.5 && export PATH=$HOME:$PATH; fi
  # Without the following lines, ccache causes clang to not print in color.
  - if [[ "$CC" = *clang* ]]; then export CC="$CC -fcolor-diagnostics"; fi;
  - if [[ "$CXX" = *clang* ]]; then export CXX="$CXX -fcolor-diagnostics"; fi;

  - if [ "$TRAVIS_OS_NAME" = "osx" ]; then brew install ccache; fi
  - if [ "$TRAVIS_OS_NAME" = "osx" ]; then PATH=/usr/local/opt/ccache/libexec:$PATH; fi

  ## Temporary hack to find libblas and liblapack.
  # TODO. Currently Simbody is using Travis CI's Ubuntu 14.04 VMs, which link with 
  # liblapack.so.3 and libblas.so.3. These files don't exist on the 12.04 machines.
  - if [ "$TRAVIS_OS_NAME" = "linux" ]; then mkdir ~/lib; fi
  - if [ "$TRAVIS_OS_NAME" = "linux" ]; then ln -s /usr/lib/liblapack.so ~/lib/liblapack.so.3; fi
  - if [ "$TRAVIS_OS_NAME" = "linux" ]; then ln -s /usr/lib/libblas.so ~/lib/libblas.so.3; fi
  - if [ "$TRAVIS_OS_NAME" = "linux" ]; then export LD_LIBRARY_PATH=$LD_LIBRARY_PATH:~/lib; fi

  ## Doxygen.
  # Need a doxygen that is more recent than that available through apt-get.
  - if [[ "$DOXY" = "on" && "$TRAVIS_OS_NAME" = "linux" ]]; then mkdir ~/doxygen && cd ~/doxygen; fi
<<<<<<< HEAD
  # http://ftp.stack.nl/pub/users/dimitri/doxygen-1.8.10.linux.bin.tar.gz; fi
  - if [[ "$DOXY" = "on" && "$TRAVIS_OS_NAME" = "linux" ]]; then wget -O doxygen-1.8.10.linux.bin.tar.gz https://sourceforge.net/projects/doxygen/files/rel-1.8.10/doxygen-1.8.10.linux.bin.tar.gz/download; fi
=======
  - if [[ "$DOXY" = "on" && "$TRAVIS_OS_NAME" = "linux" ]]; then wget https://sourceforge.net/projects/doxygen/files/rel-1.8.10/doxygen-1.8.10.linux.bin.tar.gz; fi
>>>>>>> e57bf406
  - if [[ "$DOXY" = "on" && "$TRAVIS_OS_NAME" = "linux" ]]; then tar xzf doxygen-1.8.10.linux.bin.tar.gz; fi
  - if [[ "$DOXY" = "on" && "$TRAVIS_OS_NAME" = "osx" ]]; then brew install doxygen; fi

  ## Install Simbody.
  # The Simbody travis script uploads the simbody binaries to sourceforge.
  - SIMBODYZIP=simbody-latest_${TRAVIS_OS_NAME}_${BTYPE}.zip
  - wget https://prdownloads.sourceforge.net/myosin/simbody/$SIMBODYZIP
  # Put Simbody in ~/simbody (-q: quiet).
  - unzip -q $SIMBODYZIP -d ~

  ## Install SWIG to build Java/python wrapping.
  # - if [[ "$WRAP" = "on" ]]; then if [ "$TRAVIS_OS_NAME" = "osx" ]; then brew install pcre; fi; fi
  - if [[ "$WRAP" = "on" ]]; then mkdir ~/swig-source && cd ~/swig-source; fi
  - if [[ "$WRAP" = "on" ]]; then wget https://github.com/swig/swig/archive/rel-$SWIG_VER.tar.gz; fi
  #- wget http://prdownloads.sourceforge.net/swig/$SWIG.tar.gz
  - if [[ "$WRAP" = "on" ]]; then tar xzf rel-$SWIG_VER.tar.gz && cd swig-rel-$SWIG_VER; fi
  - if [[ "$WRAP" = "on" ]]; then sh autogen.sh && ./configure --prefix=$HOME/swig --disable-ccache && make && make -j8 install; fi
  #- ./configure --prefix=$HOME/swig && make && make -j8 install

  ## Detect if we should check memory leaks with valgrind.
  - cd $TRAVIS_BUILD_DIR
  - if [ "$TRAVIS_OS_NAME" = "linux" ]; then git log --format=%B --no-merges -n 1 | grep '\[ci valgrind\]'; export RUN_VALGRIND=$?; true; fi
  - if [ $RUN_VALGRIND = "0" ]; then export CTEST_FLAGS="-D ExperimentalMemCheck"; fi
  
  ## Decide which tests to exclude, based on platform, configuration, etc.
  # Initialize environment variable.
  - export TESTS_TO_EXCLUDE="unmatched" # This is just for the regex.
  ## If we are building in debug, there are some tests to ignore.
  - if [ "$BTYPE" = "Debug" ]; then export TESTS_TO_EXCLUDE="$TESTS_TO_EXCLUDE|testOptimizationExample|testCMCGait10dof18musc|testCMCWithControlConstraintsRunningModel"; fi
  
  ## Set compiler flags.
  - export CXX_FLAGS="-Werror " # -Wno-tautological-undefined-compare -Wno-undefined-bool-conversion"
  #- if [ "$TRAVIS_OS_NAME" = "osx" ]; then export CXX_FLAGS="$CXX_FLAGS -Wno-inconsistent-missing-override"; fi;

  # Run superbuild to download, configure, build and install dependencies.
  - mkdir $OPENSIM_DEPENDENCIES_BUILD_DIR
  - cd $OPENSIM_DEPENDENCIES_BUILD_DIR
  - DEP_CMAKE_ARGS=($TRAVIS_BUILD_DIR/dependencies -DCMAKE_INSTALL_PREFIX=$OPENSIM_DEPENDENCIES_INSTALL_DIR -DCMAKE_BUILD_TYPE=$BTYPE -DSUPERBUILD_simbody=OFF)
  - if [ "$TRAVIS_OS_NAME" = "osx" ]; then DEP_CMAKE_ARGS+=(-DCMAKE_OSX_DEPLOYMENT_TARGET=$OSX_TARGET); fi

  - printf '%s\n' "${DEP_CMAKE_ARGS[@]}"
  - cmake "${DEP_CMAKE_ARGS[@]}"
  - make -j8
  
  # Force some cleanup of homebrew cache so we do not exceed availabe disk space
  - if [ "$TRAVIS_OS_NAME" = "osx" ]; then brew cleanup; rm -rf "`brew cache`"; fi
  

install:

  #############################################################################
  # Configure OpenSim.
  #############################################################################
  - mkdir ~/opensim-core-build && cd ~/opensim-core-build
  ## Store CMake arguments in bash array.
  # https://stackoverflow.com/questions/1951506/add-a-new-element-to-an-array-without-specifying-the-index-in-bash
  - OSIM_CMAKE_ARGS=($TRAVIS_BUILD_DIR -DCMAKE_INSTALL_PREFIX=$OPENSIM_HOME -DCMAKE_BUILD_TYPE=$BTYPE -DCMAKE_CXX_FLAGS="$CXX_FLAGS")

  # The deployed binaries are used by the GUI, which requires the non-FHS
  # layout.
  - OSIM_CMAKE_ARGS+=(-DOPENSIM_INSTALL_UNIX_FHS=OFF)

  # The minimum macOS/OSX version we support.
  - if [ "$TRAVIS_OS_NAME" = "osx" ]; then OSIM_CMAKE_ARGS+=(-DCMAKE_OSX_DEPLOYMENT_TARGET=$OSX_TARGET); fi
  
  # Dependencies.
  - OSIM_CMAKE_ARGS+=(-DSIMBODY_HOME=~/simbody -DOPENSIM_DEPENDENCIES_DIR=$OPENSIM_DEPENDENCIES_INSTALL_DIR -DWITH_BTK:BOOL=ON)
  # Build applications
  - OSIM_CMAKE_ARGS+=(-DOPENSIM_BUILD_INDIVIDUAL_APPS=ON)

  # Bindings.
  - OSIM_CMAKE_ARGS+=(-DBUILD_PYTHON_WRAPPING=$WRAP -DBUILD_JAVA_WRAPPING=$WRAP -DSWIG_EXECUTABLE=$HOME/swig/bin/swig)
  # On Mac, use system python instead of Homebrew python.
  #- if [ "$TRAVIS_OS_NAME" = "osx" ]; then OSIM_CMAKE_ARGS+=(-DPYTHON_EXECUTABLE=/usr/bin/python3); fi
  
  # Doxygen.
  - OSIM_CMAKE_ARGS+=(-DOPENSIM_DOXYGEN_USE_MATHJAX=off -DOPENSIM_SIMBODY_DOXYGEN_LOCATION="https://simtk.org/api_docs/simbody/latest/")
  - if [[ "$DOXY" = "on" && "$TRAVIS_OS_NAME" = "linux" ]]; then OSIM_CMAKE_ARGS+=(-DDOXYGEN_EXECUTABLE=$HOME/doxygen/doxygen-1.8.10/bin/doxygen); fi
  
  - printf '%s\n' "${OSIM_CMAKE_ARGS[@]}"
  - cmake "${OSIM_CMAKE_ARGS[@]}"
  
  #############################################################################
  # Build OpenSim.
  #############################################################################
  # Build java and python C++ wrapper separately to avoid going over the memory limit.
  # On OSX, building the bindings separately slows down the build too much.
  - if [[ "$WRAP" = "on" && "$TRAVIS_OS_NAME" = "linux" ]]; then make -j$NPROC osimTools osimJavaJNI PythonBindings; fi
  # Build whatever remains (at least _opensim, tests and examples).
  - make -j$NPROC;

script:
  # Test OpenSim.
  # TODO On Debug, we need to tell travis not to timeout if it doesn't get
  # any output for more than 10 minutes. We do this using "travis_wait".
  #- if [ "$BTYPE" = "Debug" ]; export NO_TIMEOUT="travis_wait"; fi
  - ctest -j8 --output-on-failure $CTEST_FLAGS --exclude-regex $TESTS_TO_EXCLUDE

  ## Print out valgrind output.
  - if [ $RUN_VALGRIND ]; then find Testing/Temporary -name "MemoryCheck*" -print | xargs cat; fi

  ## Build doxygen documentation.
  - if [ "$DOXY" = "on" ]; then make doxygen; fi
  
  ## Install OpenSim. Suppress output.
  - make -j8 install > /dev/null

  ## Test python wrapping.
  # Since we use OPENSIM_COPY_DEPENDENCIES=ON, ensure the Python bindings are
  # not relying on the original Simbody/BTK libraries but rather the copied
  # ones. This should make sure we have the correct RPATH for Simbody/BTK on
  # macOS.
  - rm -r ~/simbody
  # Go to the python wrapping package directory.
  - if [ "$WRAP" = "on" ]; then cd $OPENSIM_HOME/sdk/Python; fi
  # Run the python tests, verbosely.
  - if [ "$WRAP" = "on" ]; then python3 -m unittest discover --start-directory opensim/tests --verbose; fi
    
  ## Set up ssh for sourceforge.
  - if [[ "$DEPLOY" = "yes" || ("$DOXY" = "on" && "$TRAVIS_OS_NAME" = "linux" && "$TRAVIS_PULL_REQUEST" != "false") ]]; then PREP_SOURCEFORGE_SSH=0; else PREP_SOURCEFORGE_SSH=1; fi
  # Decrypt the private key stored in the repository to the tmp dir.
  - if [ $PREP_SOURCEFORGE_SSH = "0" ]; then openssl aes-256-cbc -K $encrypted_b368d71b8a89_key -iv $encrypted_b368d71b8a89_iv -in $TRAVIS_BUILD_DIR/.github/.deploy_myosin_sourceforge_rsa.enc -out /tmp/deploy_myosin_sourceforge_rsa -d; fi
  # Start the ssh agent.
  - if [ $PREP_SOURCEFORGE_SSH = "0" ]; then eval "$(ssh-agent -s)"; fi
  # Register this private key with this client (the travis machine).
  - if [ $PREP_SOURCEFORGE_SSH = "0" ]; then chmod 600 /tmp/deploy_myosin_sourceforge_rsa; fi
  - if [ $PREP_SOURCEFORGE_SSH = "0" ]; then ssh-add /tmp/deploy_myosin_sourceforge_rsa; fi

  ## Upload doxygen to server for viewing.
  # View resulting doxygen at myosin.sourceforge.net/<pull-request-number>
  # https://sourceforge.net/p/forge/documentation/Project%20Web%20Services/
  - if [[ "$DOXY" = "on" && "$TRAVIS_OS_NAME" = "linux" ]]; then if [ "$TRAVIS_PULL_REQUEST" != "false" ]; then rsync -az $OPENSIM_HOME/sdk/doc/html_developer/ opensim-bot@web.sourceforge.net:/home/project-web/myosin/htdocs/$TRAVIS_PULL_REQUEST; fi; fi
  # If we're uploading doxygen, we also want to delete old
  # doxygen files from the server so they don't build up indefinitely.
  # However, ssh'ing into the server takes a while, so we only do this
  # randomly (1% of the time).
  - if [[ "$DOXY" = "on" && "$TRAVIS_OS_NAME" = "linux" && "$TRAVIS_PULL_REQUEST" != "false" && $(python -c "import random; print(random.random() < 0.01)") = "True" ]]; then CLEAN_UP_MYOSIN=0; else CLEAN_UP_MYOSIN=1; fi
  - if [ $CLEAN_UP_MYOSIN = "0" ]; then echo "This build is randomly selected to delete old folders from myosin.sourceforge.net."; fi
  # Creates an environment at sourceforge that we can ssh into.
  - if [ $CLEAN_UP_MYOSIN = "0" ]; then ssh opensim-bot,myosin@shell.sourceforge.net create; fi
  # Now that the environment is created, we can run a command on the server.
  # mindepth and maxdepth makes sure that we only look to delete folders
  # in the htdocs folder, and we don't look at subdirectories.
  # We only look for folders (`-type d`).
  # We delete folders older than 30 days (`-mtime +30`).
  # The "shutdown" command shuts down the ssh environment.
  - if [ $CLEAN_UP_MYOSIN = "0" ]; then ssh opensim-bot,myosin@shell.sourceforge.net 'cd /home/project-web/myosin/htdocs && find . -mindepth 1 -maxdepth 1 -type d -mtime +30 | xargs rm -rf && shutdown'; fi

   # Set the maximum size of the cache.
   # TODO 100 MB is not big enough. Using default limit of 1 GB for now.
   #- ccache --max-size 100M
    
before_cache:
  # Show cache statistics.
  - ccache --show-stats
  
before_deploy:
  # Zip up the installation using a file name that identifies where
  # the binaries were built.
  - mkdir ~/to_deploy
  - ZIPNAME=opensim-core-latest_${TRAVIS_OS_NAME}_${BTYPE}.zip
  # Zip up opensim relative to where it's installed.
  - cd $OPENSIM_HOME/../
  # Leave symlinks intact.
  - zip --symlinks --recurse-paths --quiet ~/to_deploy/$ZIPNAME opensim-core

  # SSH for sourceforge is already set up, in the `script:` section.

deploy:
  # Uploads to sourceforge.net/projects/myosin
  # See https://docs.travis-ci.com/user/deployment/custom/
  # '--archive' preserves symlinks.
  provider: script
  skip_cleanup: true
  script: rsync --archive --compress --verbose ~/to_deploy/$ZIPNAME opensim-bot@frs.sourceforge.net:/home/frs/project/myosin/opensim-core/
  on:
    branch: master
    # Upload for both linux (once) and OSX. Might need to modify the condition
    # if we change the build matrix.
    condition: "$DEPLOY = yes"

# Below is a description of the process for securely uploading files to
# Sourceforge, taken from https://oncletom.io/2016/travis-ssh-deploy/.
#
# The following link is a great page to learn about SSH.
# https://www.digitalocean.com/community/tutorials/understanding-the-ssh-encryption-and-connection-process
#
# Contact chrisdembia if you need the login information for opensim-bot at
# sourceforge, to manage myosin.sourceforge.net.
#
# You must install the travis command-line tool: `gem install travis`
# Locally, from the root of the opensim-core repository:
# Create a 4096-bit RSA key, providing a comment.
# $ ssh-keygen -t rsa -b 4096 -C 'opensim-bot@sourceforge.net' -f .github/.deploy_myosin_sourceforge_rsa
# When prompted for a passphrase, just hit enter (twice).
# First make a backup copy of .travis.yml.
# $ cp .travis-ci.yml travis-ci-backup.yml
# Encrypt the private key, add decryption line to .travis.yml. 
# $ travis encrypt-file .github/.deploy_myosin_sourceforge_rsa --add
# Manually edit the .travis.yml file to clean up the added lines and restore
# comments to the file; move the decryption line to the before_deploy step.
# Remove the unencrypted private key. DO NOT commmit the unencrypted private
# key.
# $ rm -f .github/.deploy_myosin_sourceforge_rsa
# Move the encrypted key to the .github folder.
# $ mv .deploy_myosin_sourceforge_rsa.enc .github/
# Manually, log into the sourceforge website (user opensim-bot) and add the
# public key (contents of .github/.deploy_myosin_sourceforge_rsa.pub) in
# Profile > SSH Settings.
# Now you can delete the public key file from your local machine.
# Commit the encrypted private key and the changes to .travis.yml.
# $ git commit .travis.yml .github/.deploy_myosin_sourceforge_rsa.enc<|MERGE_RESOLUTION|>--- conflicted
+++ resolved
@@ -152,12 +152,7 @@
   ## Doxygen.
   # Need a doxygen that is more recent than that available through apt-get.
   - if [[ "$DOXY" = "on" && "$TRAVIS_OS_NAME" = "linux" ]]; then mkdir ~/doxygen && cd ~/doxygen; fi
-<<<<<<< HEAD
-  # http://ftp.stack.nl/pub/users/dimitri/doxygen-1.8.10.linux.bin.tar.gz; fi
-  - if [[ "$DOXY" = "on" && "$TRAVIS_OS_NAME" = "linux" ]]; then wget -O doxygen-1.8.10.linux.bin.tar.gz https://sourceforge.net/projects/doxygen/files/rel-1.8.10/doxygen-1.8.10.linux.bin.tar.gz/download; fi
-=======
   - if [[ "$DOXY" = "on" && "$TRAVIS_OS_NAME" = "linux" ]]; then wget https://sourceforge.net/projects/doxygen/files/rel-1.8.10/doxygen-1.8.10.linux.bin.tar.gz; fi
->>>>>>> e57bf406
   - if [[ "$DOXY" = "on" && "$TRAVIS_OS_NAME" = "linux" ]]; then tar xzf doxygen-1.8.10.linux.bin.tar.gz; fi
   - if [[ "$DOXY" = "on" && "$TRAVIS_OS_NAME" = "osx" ]]; then brew install doxygen; fi
 
