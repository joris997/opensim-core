This document lists the changes to `opensim-core` that are
introduced with each new version, starting with version 4.0. When possible, we provide the
GitHub issues or pull requests that
are related to the items below. If there is no issue or pull
request related to the change, then we may provide the commit.

This is not a comprehensive list of changes but rather a hand-curated collection of the more notable ones. For a comprehensive history, see the [OpenSim Core GitHub repo](https://github.com/opensim-org/opensim-core).

v4.1
====
- Added `OrientationsReference` as the frame orientation analog to the location of experimental markers. Enables experimentally measured orientations from wearable sensors (e.g. from IMUs) to be tracked by reference frames in the model. A correspondence between the experimental (IMU frame) orientation column label and that of the virtual frame on the `Model` is expected. The `InverseKinematicsSolver` was extended to simultaneously track the `OrientationsReference` if provided. (PR #2412)
- Removed the undocumented `bool dumpName` argument from `Object::dump()` and made the method `const` so it can be safely called on `const` objects. (PR #2412)
- `MarkersReference` convenience constructors were updated to take a const reference to a `MarkerWeightSet` as its second argument. If a `Set` is not empty, then only the markers listed are used as reference signals. That means `InverseKinematicsTool` no longer tracks all experimental markers even those not in the `MarkerWeightSet`. One can quickly track all experimental markers (that have a corresponding model marker) by simply providing an empty `Set`, in which case all markers are assigned the default weight (typically 1.0).
- Model files from very old versions (pre 1.8.1) are not supported, an exception is thrown rather than fail quietly (issue #2395).
- Initializing a Component from an existing Component with correct socket connectees yields invalid paths (issue #2418).
- Reading DataTables from files has been simplified. Reading one table from a file typically uses the Table constructor except when the data-source/file contains multiple tables. (In these cases e.g. C3D files, use C3DFileAdapter.read method, then use functions in C3DFileAdapter to get the individual TimeSeriesTable(s)). Writing tables to files has not changed.
- Exposed convertMillimeters2Meters() in osimC3D.m. This function converts COP and moment data from mm to m and now must be invoked prior to writing force data to file. Previously, this was automatically performed during writing forces to file. 
- Methods that operate on SimTK::Vec<n> are now available through Java/Matlab and python bindings to add/subtract/divide/multiply vec<n> contents with a scalar (PR #2558)
- The new Stopwatch class allows C++ API users to easily measure the runtime of their code.
- If finalizeConnections() method was not called on a model after making changes and before printing, an exception is thrown to avoid creating corrupt model files quietly (PR #2529)
- Updated the docopt.cpp dependency so that OpenSim can be compiled with Visual C++ from Visual Studio 2019.
<<<<<<< HEAD
- Added `Blankevoort1991Ligament` force component which represents ligament fibers as non-linear path springs. The force-strain curve has a quadratic toe region at low strains and a linear stiffness region at high strains. (PR #2632)  
=======
- Updated Simbody to 3.7 to fix an issue with the simbody-visualizer on macOS 10.15 Catalina.

>>>>>>> b28f27ad
Converting from v4.0 to v4.1
----------------------------
- The `OpenSim::Array` constructor is now marked explicit, which prevents
  accidental implicit conversion to `Array`. If you relied on this implicit
  conversion, you will need to update your code to use the constructor
  explicitly.

Bug Fixes
---------
- Fixed bug in osimTable2Struct.m for renaming unlabelled markers (PR #2491)
- Fixed bug that resulted in an exception when reading C3D files without forces. Now, if the C3D doesn't contain markers or forces, an empty table will be returned (PR #2421) 
- Fix bug that resulted in activations and forces reported for Actuators that are disabled during StaticOptimization (issue #2438) Disabled actuators are now ignored in StaticOptimization.
- OpenSim no longer supports model file formats predating version 1.8.1 (PR #2498)
- FunctionBasedBushingForce now applies damping if specified (it was incorrectly ignored in 4.0) issue #2512
- TRCFileAdapter.write() uses the number of columns and rows in the supplied dataTable to set the "NumMarkers" and "NumRows" Metadata in the output file. Users won't have to set this metadata string manually.  #2510

Documentation
-------------


Other Changes
-------------
- Performance of reading large data files has been significantly improved. A 50MB .sto file would take 10-11 min to read now takes 2-3 seconds. (PR #2399)
- Added Matlab example script of plotting the Force-length properties of muscles in a models; creating an Actuator file from a model; 
building and simulating a simple arm model;  using OutputReporters to record and write marker location and coordinate values to file.
- Added Python example that demonstrates how to run an optimization using the cma package and how to avoid an expensive call to `initSystem()` within the objective function. (PR #2604)
- OpenSim 4.1 ships with Python3 bindings as default. It is still possible to create bindings for Python2 if desired by setting CMake variable OPENSIM_PYTHON_VERSION to 2
- For CMake, the option OPENSIM_COPY_DEPENDENCIES option is now an advanced option, and a warning is provided if this option is off but wrapping is turned on.

v4.0
====

Converting from v3.x to v4.0
-----------------------------
- A significant difference between v3.3 and 4.0 is the naming of dependencies. Unique names were not enforced in 3.3, which led to undefined behavior. In 4.0, Component pathnames must be unique. That is a Component must be unique with respect to its peers. A Model named *model* cannot have multiple subcomponents with the name *toes* either as bodies or joints, because the pathname */model/toes* will not uniquely identify the Component. However, multiple *toes* bodies can be used as long as they are not subcomponents of the same Component. For example, a *device* Component with a *toes* Body will have no issues since this *toes* Body has a unique pathname, */model/device/toes*, which is unambiguous. One could also create a multi-legged model, where each leg is identical, with *hip* and *knee* joints and *upper* and *lower* bodies, but each being unique because each `Leg` Component that contains the leg subcomponents, is uniquely named like */model/leg1* and */model/leg4/* and thus all of their subcomponents are unique, e.g.: */model/leg1/knee* vs. */model/leg4/knee*.
- Component naming is more strictly enforced and names with spaces are no longer accepted. Spaces are only allowable as separators for `Output` or `Channel` names that satisfy a list `Input`. (PR #1955)
- The Actuator class has been renamed to ScalarActuator (and `Actuator_` has been renamed to `Actuator`) (PR #126).
  If you have subclassed from Actuator, you must now subclass from ScalarActuator.
- Methods like `Actuator::getForce` are renamed to use "Actuator" instead (e.g., `Actuator::getActuator`) (PR #209).
- Markers are now ModelComponents (PR #188). Code is included for conversion on serialization/de-serialization.
- MarkerSet::addMarker() was removed (PR #1898). Please use Model::addMarker() to add markers to your model.
- `Body::getMassCenter` now returns a `Vec3` instead of taking a `Vec3` reference as an argument (commit cb0697d98).
- The following virtual methods in ModelComponent have been moved:
  - connectToModel -> extendConnectToModel
  - addToSystem -> extendAddToSystem
  - initStateFromProperties -> extendInitStateFromProperties
  - setPropertiesFromState -> extendSetPropertiesFromState

  The original methods (without `extend`) still exist, but they are now non-virtual.
  To invoke `connectToModel` on an entire Model, you still call `Model::connectToModel`.
  This change has been made to make a distinction between the user interface and
  the Component developer (extension) interface. **IMPORTANT** The calls to
  `Super::addToSystem`, etc. in the implementation of these methods must now
  also use the `extend` variants. Otherwise, you will enter into an infinite recursion.
- OpenSim now makes substantial use of C++11 features; if you compile OpenSim, your compiler
  must support C++11. Also, any C++ project in which you use OpenSim must also be compiled with C++11.
- The following components have been upgraded to use Sockets to connect to
  other components they depend on (instead of string properties):
  - ContactGeometry (ContactSphere, ContactHalfSpace, ContactMesh)
- Many of the methods in ScaleTool have now been marked const.
- We created a new unified command line interface that will replace the
  single-tool command line executables (`scale`, `ik`, `id`, `rra`, `cmc`,
  etc.).
  - `scale -S setup.xml` -> `opensim run-tool setup.xml`.
  - `scale -PS` -> `opensim print-xml scale`
  - `scale -PropertyInfo ...` -> `opensim info ...`
  - `versionUpdate ...` -> `opensim update-file ...`
- The `CoordinateSet` property in `Joint` has been replaced with a `coordinates`
  list property and enumerations have been added for accessing the Coordinates
  owned by a Joint. Code like `myPlanarJoint.getCoordinateSet()[0]` now becomes
  `myPlanarJoint.getCoordinate(PlanarJoint::Coord::RotationZ)` (PRs #1116,
  #1210, and #1222).
- The `reverse` property in Joint can no longer be set by the user; Model uses
  SimTK::MultibodyGraphMaker to determine whether joints should be reversed when
  building the multibody system. The joint's transform and coordinates maintain
  a parent->child sense even if the joint has been reversed. For backwards
  compatibility, a joint's parent and child PhysicalFrames are swapped when
  opening a Model if the `reverse` element is set to `true`.
- The `MotionType` of a `Coordinate` is now fully determined by the Joint. The
  user cannot set the `MotionType` for a `Coordinate`. There are instances such
  as in the *leg6dof9musc* and *Rajagopal2015* models, where a `Coordinate` was
  assigned an incorrect type (e.g. when a coordinate of a `CustomJoint` is not a
  measure of a Cartesian angle). In 4.0, the coordinate is correctly marked as
  `Coupled` since a function couples the coordinate value to the angular
  displacement of the patella in Cartesian space. **NOTE**, this causes issues
  (e.g.  opensim-org/opensim-gui#617, #2088) when using kinematics files
  generated in 3.3 (or earlier) where `Rotational` coordinates have been
  converted to degrees. Because OpenSim 4.0 does not recognize the coordinate's
  `MotionType` to be `Rotational` it will not convert it back to radians
  internally. For motion files generated prior to 4.0 where the file has
  `inDegrees=yes`, please use the following conversion utility:
  `updatePre40KinematicsFilesFor40MotionType()`. When loading a pre-4.0 model,
  OpenSim will warn users of any changes in `MotionType` when updating an
   existing model to OpenSim 4.0.
- `Manager::integrate(SimTK::State&)` has been removed and replaced by
  `Manager::integrate(double)`. You must also now call
  `Manager::initialize(SimTK::State&)` before integrating or pass the
  initialization state into a convenience constructor. Here is a
   before-after example (see the documentation in the `Manager` class
   for more details):
  - Before:
    - Manager manager(model);
    - manager.setInitialTime(0.0);
    - manager.setFinalTime(1.0);
    - manager.integrate(state);
  - After:
    - Manager manager(model);
    - state.setTime(0.0);
    - manager.initialize(state);
    - manager.integrate(1.0);
  - After (using a convenience constructor):
    - state.setTime(0.0);
    - Manager manager(model, state);
    - manager.integrate(1.0);
- `Manager::setIntegrator(SimTK::Integrator)` has been removed and replaced by
  `Manager::setIntegratorMethod(IntegratorMethod)` which uses an enum and can
  be used by the MATLAB/Python interface. See the method's documentation for
  examples. Integrator settings are now handled by the Manager through the
  following new functions:
  - setIntegratorAccuracy(double)
  - setIntegratorMinimumStepSize(double)
  - setIntegratorMaximumStepSize(double)
  - setIntegratorInternalStepLimit(int)
- `Muscle::equilibrate(SimTK::State&)` has been removed from the Muscle interface in order to reduce the number and variety of muscle equilibrium methods. `Actuator::computeEquilibrium(SimTK::State&)` is overridden by Muscle and invokes pure virtual `Muscle::computeInitialFiberEquilibrium(SimTK::State&)`.
- `Millard2012EquilibriumMuscle::computeFiberEquilibriumAtZeroVelocity(SimTK::State&)` and `computeInitialFiberEquilibrium(SimTK::State&)` were combined into a single method:
`Millard2012EquilibriumMuscle::computeFiberEquilibrium(SimTK::State&, bool useZeroVelocity)`
where fiber-velocity can be estimated from the state or assumed to be zero if the flag is *true*.
- `Millard2012EquilibriumMuscle::computeInitialFiberEquilibrium(SimTK::State&)` invokes `computeFiberEquilibrium()` with `useZeroVelocity = true` to maintain its previous behavior.
- `Model::replaceMarkerSet()` was removed. (PR #1938) Please use `Model::updMarkerSet()` to edit the model's MarkerSet instead.
- The argument list for `Model::scale()` was changed: the `finalMass` and
  `preserveMassDist` arguments were swapped and the `preserveMassDist` argument
  is no longer optional. The default argument for `preserveMassDist` in OpenSim
  3.3 was `false`. (PR #1994)
- A GeometryPath without PathPoints is considered invalid, since it does not
represent a physical system. You must specify PathPoints to define a valid
GeometryPath for a Muscle, Ligament, PathSpring, etc... that is added to a
Model. (PR #1948)
  - Before (no longer valid):
    ```cpp
    Model model;
    Thelen2003Muscle* muscle = new Thelen2003Muscle("muscle", ...);
    // GeometryPath throws: "A valid path requires at least two PathPoints."
    model.addForce(muscle);
    ```
  - After (now required):
    ```cpp
    Model model;
    Thelen2003Muscle* muscle = new Thelen2003Muscle("muscle", ...);
    // require at least two path points to have a valid muscle GeometryPath
    muscle->addNewPathPoint("p1", ...);
    muscle->addNewPathPoint("p2", ...);
    model.addForce(muscle);
    ```
- The JointReaction analysis interface has changed in a few ways:
  - "express_in_frame" now takes a `Frame` name. "child" and "parent" keywords are also still accepted, provided that no Frame is named "child" or "parent"
  - If the number of elements in "apply_on_bodies" or "express_in_frame" is neither of length 1 or the same length as indicated by "joint_names", an exception is thrown. This was previously a warning.
- Updated wrapping properties


Composing a Component from other components
-------------------------------------------
Component now maintains a list property of *components* which it owns. You add
a (sub) Component to a *parent* Component by calling `addComponent` and passing
a heap allocated (`new Component`) to the parent which you want to take
ownership of the new subcomponent. Ownership determines how the subcomponent is serialized
(appears within the parent) and the order in which of Component interface methods (above)
are propagated to the subcomponent. Access to contained components is provided through
`getComponent<C>(path)` or `getComponentList<C>` where `C` is any Component type (default
is `Component` to get all subcomponents). These methods always traverse down into
a Component's list of components.  All subcomponents that are properties of (and thus owned by)
a parent Component are accessible this way. The Model's typed %Sets and `add####()` methods
are no longer necessary to compose a Model, since any Component can now be composed of
components. `Model` still supports `addd####()` methods and de/serialization of Sets,
but components added via `addComponent` are NOT included in the Sets but contained
in the Component's *components* property list. Details in PR#1014. **Note**, it is now
strictly required that immediate subcomponents have unique names. For example, a Model cannot contain two bodies in its `BodySet` named *tibia* or a Body and a Joint named *toes*, since it is ambiguous as to which *tibia* `Body` or *toes* `Component` is being referenced.

Bug Fixes
---------
- Fixed a typo in one of the method names for AbstractTool verifyUniqueComulnLabels -> verifyUniqueColumnLabels (PR #130)
- Fixed bug where Body VisibleObject was not serialized when writing a model to XML (PR #139)
- Fixed memory leaks in AssemblySolver and using Simtk::XML (PR #176)
- Fixed model mass scaling. When 'preserve mass distribution' is unchecked (GUI) the input mass was previously not respected and the resulting scaled model mass does not equal the input mass. The modelscaler() now alters the body masses and inertias to match the input mass. (PR #230)
- Fixed a bug in the equilibrium solution of Millard and Thelen muscles, where the initial activation and fiber-length values (for solving for equilibrium) were always coming from the default values. This was unnecessary, because unless specified otherwise, the state automatically contains the default values. This fixes an issue where initial states activations from a file were not respected by the Forward Tool and instead, the initial activations would revert to the model defaults. (PR #272)
- Fixed a bug where MuscleAnalysis was producing empty moment arm files. We now avoid creating empty Moment and MomentArm storage files when `_computeMoments` is False. (PR #324)
- Fixed bug causing the muscle equilibrium solve routine in both Thelen2003Muscle and Millard2012EquilibriumMuscle to fail to converge and erroneously return the minimum fiber length. The fix added a proper reduction in step-size when errors increase and limiting the fiber-length to its minimum. (PR #1728)
- Fixed a bug where Models with Bodies and Joints (and other component types) with the same name were loaded without error. Duplicately named Bodies were simply being ignored and only the first Body of that name in the BodySet was being used, for example, to connect a Body to its parent via its Joint, or to affix path points to its respective Body. Now, duplicate names are flagged and renamed so they are uniquely identified. (PR #1887)
- Fixed bug and speed issue with `model.setStateVariableValues()` caused by enforcing constraints after each coordinate value was being set (PR #1911). Removing the automatic enforcement of constraints makes setting all state values much faster, but also requires calling `model.assemble()` afterwards. Enforcing constraints after setting each coordinate value individually was also incorrect, since it neglected the effect of other coordinate changes have on the current coordinate. All coordinate values must be set before enforcing constraints.
- Fixed a bug that resulted in incorrect Ligament resting lengths after scaling.
  (PR #1994)

New Classes
-----------
- Added a BodyActuator component, which applies a spatial force on a specified Point of a Body (PR #126)
- Created Frame, PhysicalFrame, OffsetFrame, PhysicalOffsetFrame, Station and Marker ModelComponents (PR #188, PR #325, PR #339). Marker did not previously comply with the Model Component interface.
- A Body is a PhysicalFrame
- Connections to Bodies upgraded to PhysicalFrames and locations on these frames are now represented by PhysicalOffsetFrame (PR #370)
- Joints were refactored so that the base Joint manages the parent and child frame connections, including the definition of local PhysicalOffsetFrames to handle offsets defined as separate location and orientation properties. (PR #589)  
- The WeldConstraint and BushingForces (BushingForce, CoupledBushingForce, FunctionBasedBushingForce, and ExpressionBasedBushingForce) were similarly unified (like Joints) to handle the two Frames that these classes require to operate. A LinkTwoFrames intermediate class was introduced to house the common operations. Convenience constructors for WeldConstraint and BushingFrames were affected and now require the name of the Component as the first argument. (PR #649)
- The new StatesTrajectory class allows users to load an exact representation of previously-computed states from a file. (PR #730)
- Added Point as a new base class for all points, which include: Station, Marker, and PathPoints

- Added OutputReporter as an Analysis so that users can use the existing AnalyzeTool and ForwardTool to extract Output values of interest, without modifications to the GUI. (PR #1991)


Removed Classes
---------------
The following classes are no longer supported in OpenSim and are removed in OpenSim 4.0.
- Muscle class `ContDerivMuscle_Depredated`.

MATLAB and Python interfaces
----------------------------
- The SimbodyMatterSubsystem class--which provides operators related to the mass
matrix, Jacobians, inverse dynamics, etc.--is now accessible in MATLAB and
Python (PR #930).
- Changed wrapping of `SimTK::Array_<OpenSim::CoordinateReference>` from `ArrayCoordinateReference` to `SimTKArrayCoordinateReference` for consistency with other classes. (PR #1842)

MATLAB interface
----------------
- The configureOpenSim.m function should no longer require administrator
  privileges for most users, and gives more verbose output to assist with
  troubleshooting.
- New MATLAB examples were added: Hopper-Device and Knee-Reflex.

Python interface
----------------
- Improved error handling. Now, OpenSim's error messages show up as exceptions
in Python.
- The Python bindings can now be built for Python 3 (as well as Python 2).

Other Changes
-------------
- Support for compiling the source code with Microsoft Visual Studio 2017.
- There is now a formal CMake mechanism for using OpenSim in your own C++
  project. See cmake/SampleCMakeLists.txt. (PR #187)
- Substantial cleanup of the internal CMake scripts.
- Lepton was upgraded to the latest version (PR #349)
- Made Object::print a const member function (PR #191)
- Improved the testOptimization/OptimizationExample to reduce the runtime (PR #416)
- InverseKinematics tool outputs marker error .sto file if report error flag is true.
- Marker location file output name in IK changed to reflect trial name for batch processing.
- Created a method `ScaleTool::run()`, making it easier to run the Scale Tool
programmatically in MATLAB or python.
- Thelen2003Muscle, Millard2012EquilibriumMuscle, and
  Millard2012AccelerationMuscle now throw an exception if the force equilibrium
  calculation fails to converge (PR #1201).
- Thelen2003Muscle and Millard2012EquilibriumMuscle no longer clamp excitations (i.e. controls)
  internally. If controls are out of bounds an Exception is thrown. Also, the
  `min_control` property now defaults to the `minimum_activation`. It is the
  responsibility of the controller (or solver) to provide controls that are
  within the valid ranges defined by the Actuators and that includes the
  specific bounds of Muscle models. (PR #1548)
- The `buildinfo.txt` file, which contains the name of the compiler used to
  compile OpenSim and related information, is now named `OpenSim_buildinfo.txt`
  and may be installed in a different location.
- macOS and Linux users should no longer need to set `LD_LIBRARY_PATH` or
  `DYLD_LIBRARY_PATH` to use OpenSim libraries.
- The `scale()` method was removed from the `SimbodyEngine` class (the contents
  were moved into `Model::scale()`). (PR #1994)
- Any class derived from ModelComponent can now add its own implementation of
  `extendPreScale()`, `extendScale()`, and/or `extendPostScale()` to control how
  its properties are updated during scaling. (PR #1994)
- The source code for the "From the Ground Up: Building a Passive Dynamic
  Walker Example" was added to this repository.
- OpenSim no longer looks for the simbody-visualizer using the environment
  variable `OPENSIM_HOME`. OpenSim uses `PATH` instead.
- The Thelen2003Muscle now depend on separate components for modeling pennation,
  and activation dynamics.

Documentation
-------------
- Improved Doxygen layout and fixed several bugs and warnings (various)
- All mentions of SimTK/Simbody classes in OpenSim's Doxygen now provide links directly to SimTK/Simbody's doxygen.
- Added a detailed README.md wtith build instructions, as well as guides to contributing and developing (CONTRIBUTING.md).
- Included GIFs in Doxygen for several commonly used Joint types<|MERGE_RESOLUTION|>--- conflicted
+++ resolved
@@ -19,12 +19,9 @@
 - The new Stopwatch class allows C++ API users to easily measure the runtime of their code.
 - If finalizeConnections() method was not called on a model after making changes and before printing, an exception is thrown to avoid creating corrupt model files quietly (PR #2529)
 - Updated the docopt.cpp dependency so that OpenSim can be compiled with Visual C++ from Visual Studio 2019.
-<<<<<<< HEAD
 - Added `Blankevoort1991Ligament` force component which represents ligament fibers as non-linear path springs. The force-strain curve has a quadratic toe region at low strains and a linear stiffness region at high strains. (PR #2632)  
-=======
 - Updated Simbody to 3.7 to fix an issue with the simbody-visualizer on macOS 10.15 Catalina.
 
->>>>>>> b28f27ad
 Converting from v4.0 to v4.1
 ----------------------------
 - The `OpenSim::Array` constructor is now marked explicit, which prevents
