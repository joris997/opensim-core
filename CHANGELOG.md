--- conflicted
+++ resolved
@@ -8,10 +8,8 @@
 
 v4.1
 ====
-<<<<<<< HEAD
 - Added support for function approximations to a GeometryPath's length,
   lengthening speed, and moment arms.
-=======
 - Added `OrientationsReference` as the frame orientation analog to the location of experimental markers. Enables experimentally measured orientations from wearable sensors (e.g. from IMUs) to be tracked by reference frames in the model. A correspondence between the experimental (IMU frame) orientation column label and that of the virtual frame on the `Model` is expected. The `InverseKinematicsSolver` was extended to simultaneously track the `OrientationsReference` if provided. (PR #2412)
 - Removed the undocumented `bool dumpName` argument from `Object::dump()` and made the method `const` so it can be safely called on `const` objects. (PR #2412)
 - `MarkersReference` convenience constructors were updated to take a const reference to a `MarkerWeightSet` as its second argument. If a `Set` is not empty, then only the markers listed are used as reference signals. That means `InverseKinematicsTool` no longer tracks all experimental markers even those not in the `MarkerWeightSet`. One can quickly track all experimental markers (that have a corresponding model marker) by simply providing an empty `Set`, in which case all markers are assigned the default weight (typically 1.0).
@@ -43,7 +41,6 @@
 - Added Matlab example script of plotting the Force-length properties of muscles in a models; creating an Actuator file from a model; 
 building and simulating a simple arm model;  using OutputReporters to record and write marker location and coordinate values to file.
 
->>>>>>> c50c7b2c
 
 v4.0
 ====
